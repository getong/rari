lockfileVersion: '9.0'

settings:
  autoInstallPeers: true
  excludeLinksFromLockfile: false

importers:

  .:
    devDependencies:
      '@antfu/eslint-config':
        specifier: ^5.2.1
        version: 5.2.1(@eslint-react/eslint-plugin@1.52.4(eslint@9.33.0(jiti@2.5.1))(ts-api-utils@2.1.0(typescript@5.9.2))(typescript@5.9.2))(@vue/compiler-sfc@3.5.18)(eslint-plugin-react-hooks@5.2.0(eslint@9.33.0(jiti@2.5.1)))(eslint-plugin-react-refresh@0.4.20(eslint@9.33.0(jiti@2.5.1)))(eslint@9.33.0(jiti@2.5.1))(typescript@5.9.2)
      '@clack/prompts':
        specifier: ^0.11.0
        version: 0.11.0
      '@eslint-react/eslint-plugin':
        specifier: ^1.52.4
        version: 1.52.4(eslint@9.33.0(jiti@2.5.1))(ts-api-utils@2.1.0(typescript@5.9.2))(typescript@5.9.2)
      '@types/node':
        specifier: ^24.2.1
        version: 24.2.1
      eslint:
        specifier: ^9.33.0
        version: 9.33.0(jiti@2.5.1)
      eslint-plugin-oxlint:
        specifier: ^1.11.2
        version: 1.11.2
      eslint-plugin-react-hooks:
        specifier: ^5.2.0
        version: 5.2.0(eslint@9.33.0(jiti@2.5.1))
      eslint-plugin-react-refresh:
        specifier: ^0.4.20
        version: 0.4.20(eslint@9.33.0(jiti@2.5.1))
      execa:
        specifier: ^9.6.0
        version: 9.6.0
      git-cliff:
        specifier: ^2.10.0
        version: 2.10.0
      oxlint:
        specifier: ^1.11.2
        version: 1.11.2
      picocolors:
        specifier: ^1.1.1
        version: 1.1.1
      semver:
        specifier: ^7.7.2
        version: 7.7.2
      typescript:
        specifier: ^5.9.2
        version: 5.9.2

  docs:
    dependencies:
      markdown-it:
        specifier: ^14.1.0
        version: 14.1.0
      rari:
<<<<<<< HEAD
        specifier: ^0.2.7
        version: 0.2.7(react-dom@19.1.1(react@19.1.1))(react@19.1.1)
=======
        specifier: ^0.2.3
        version: 0.2.4(react-dom@19.1.1(react@19.1.1))(react@19.1.1)(rollup@4.46.2)
>>>>>>> 6b0b7ffb
      react:
        specifier: ^19.1.1
        version: 19.1.1
      react-dom:
        specifier: ^19.1.1
        version: 19.1.1(react@19.1.1)
      shiki:
        specifier: ^3.9.2
        version: 3.9.2
    devDependencies:
      '@tailwindcss/vite':
        specifier: ^4.1.11
        version: 4.1.11(vite@7.0.6(@types/node@24.2.1)(jiti@2.5.1)(lightningcss@1.30.1)(terser@5.43.1)(yaml@2.8.1))
      '@types/markdown-it':
        specifier: ^14.1.2
        version: 14.1.2
      '@types/node':
        specifier: ^24.2.1
        version: 24.2.1
      '@types/react':
        specifier: ^19.1.10
        version: 19.1.10
      '@types/react-dom':
        specifier: ^19.1.7
        version: 19.1.7(@types/react@19.1.10)
      '@typescript/native-preview':
        specifier: 7.0.0-dev.20250611.1
        version: 7.0.0-dev.20250611.1
      eslint:
        specifier: ^9.33.0
        version: 9.33.0(jiti@2.5.1)
      oxlint:
        specifier: ^1.11.2
        version: 1.11.2
      rolldown-vite:
        specifier: ^7.1.2
        version: 7.1.2(@types/node@24.2.1)(esbuild@0.25.9)(jiti@2.5.1)(terser@5.43.1)(yaml@2.8.1)
      tailwindcss:
        specifier: ^4.1.11
        version: 4.1.11

  examples/basic-vite-rsc:
    dependencies:
      markdown-it:
        specifier: ^14.1.0
        version: 14.1.0
      rari:
        specifier: workspace:*
        version: link:../../packages/rari
      react:
        specifier: ^19.1.1
        version: 19.1.1
      react-dom:
        specifier: ^19.1.1
        version: 19.1.1(react@19.1.1)
    devDependencies:
      '@tailwindcss/vite':
        specifier: ^4.1.11
        version: 4.1.11(vite@7.0.6(@types/node@24.2.1)(jiti@2.5.1)(lightningcss@1.30.1)(terser@5.43.1)(yaml@2.8.1))
      '@types/markdown-it':
        specifier: ^14.1.2
        version: 14.1.2
      '@types/node':
        specifier: ^24.2.1
        version: 24.2.1
      '@types/react':
        specifier: ^19.1.10
        version: 19.1.10
      '@types/react-dom':
        specifier: ^19.1.7
        version: 19.1.7(@types/react@19.1.10)
      '@typescript/native-preview':
        specifier: 7.0.0-dev.20250611.1
        version: 7.0.0-dev.20250611.1
      '@vitejs/plugin-react-oxc':
        specifier: ^0.2.3
        version: 0.2.3(vite@7.0.6(@types/node@24.2.1)(jiti@2.5.1)(lightningcss@1.30.1)(terser@5.43.1)(yaml@2.8.1))
      eslint:
        specifier: ^9.33.0
        version: 9.33.0(jiti@2.5.1)
      oxlint:
        specifier: ^1.11.2
        version: 1.11.2
      rolldown-vite:
        specifier: ^7.1.2
        version: 7.1.2(@types/node@24.2.1)(esbuild@0.25.9)(jiti@2.5.1)(terser@5.43.1)(yaml@2.8.1)
      tailwindcss:
        specifier: ^4.1.11
        version: 4.1.11

  packages/create-rari-app:
    dependencies:
      '@clack/prompts':
        specifier: ^0.8.2
        version: 0.8.2
      picocolors:
        specifier: ^1.1.1
        version: 1.1.1
    devDependencies:
      '@types/node':
        specifier: ^24.2.1
        version: 24.2.1
      '@typescript/native-preview':
        specifier: 7.0.0-dev.20250611.1
        version: 7.0.0-dev.20250611.1
      eslint:
        specifier: ^9.33.0
        version: 9.33.0(jiti@2.5.1)
      oxlint:
        specifier: ^1.11.2
        version: 1.11.2
      tsdown:
        specifier: ^0.12.9
        version: 0.12.9(@typescript/native-preview@7.0.0-dev.20250611.1)(typescript@5.9.2)

  packages/rari:
    dependencies:
      acorn:
        specifier: ^8.15.0
        version: 8.15.0
      esbuild:
        specifier: ^0.25.9
        version: 0.25.9
      picocolors:
        specifier: ^1.1.1
        version: 1.1.1
      react:
        specifier: ^19.0.0
        version: 19.1.0
      react-dom:
        specifier: ^19.0.0
        version: 19.1.0(react@19.1.0)
      rollup-plugin-esbuild:
        specifier: ^6.2.1
        version: 6.2.1(esbuild@0.25.9)(rollup@4.46.2)
    devDependencies:
      '@types/node':
        specifier: ^24.2.1
        version: 24.2.1
      '@types/react':
        specifier: ^19.1.10
        version: 19.1.10
      '@typescript/native-preview':
        specifier: 7.0.0-dev.20250620.1
        version: 7.0.0-dev.20250620.1
      chokidar:
        specifier: ^3.6.0
        version: 3.6.0
      eslint:
        specifier: ^9.33.0
        version: 9.33.0(jiti@2.5.1)
      oxlint:
        specifier: ^1.11.2
        version: 1.11.2
      rolldown-vite:
        specifier: ^7.1.2
        version: 7.1.2(@types/node@24.2.1)(esbuild@0.25.9)(jiti@2.5.1)(terser@5.43.1)(yaml@2.8.1)
      tsdown:
        specifier: ^0.12.9
        version: 0.12.9(@typescript/native-preview@7.0.0-dev.20250620.1)(typescript@5.9.2)
    optionalDependencies:
      rari-darwin-arm64:
<<<<<<< HEAD
        specifier: 0.2.7
        version: 0.2.7
      rari-darwin-x64:
        specifier: 0.2.7
        version: 0.2.7
      rari-linux-arm64:
        specifier: 0.2.7
        version: 0.2.7
      rari-linux-x64:
        specifier: 0.2.7
        version: 0.2.7
      rari-win32-x64:
        specifier: 0.2.7
        version: 0.2.7
=======
        specifier: 0.2.1
        version: 0.2.1
      rari-darwin-x64:
        specifier: 0.2.1
        version: 0.2.1
      rari-linux-arm64:
        specifier: 0.2.1
        version: 0.2.1
      rari-linux-x64:
        specifier: 0.2.1
        version: 0.2.1
      rari-win32-x64:
        specifier: 0.2.1
        version: 0.2.1
>>>>>>> 6b0b7ffb

  packages/rari-darwin-arm64: {}

  packages/rari-darwin-x64: {}

  packages/rari-linux-arm64: {}

  packages/rari-linux-x64: {}

  packages/rari-win32-x64: {}

packages:

  '@ampproject/remapping@2.3.0':
    resolution: {integrity: sha512-30iZtAPgz+LTIYoeivqYo853f02jBYSd5uGnGpkFV0M3xOt9aN73erkgYAmZU43x4VfqcnLxW9Kpg3R5LC4YYw==}
    engines: {node: '>=6.0.0'}

  '@antfu/eslint-config@5.2.1':
    resolution: {integrity: sha512-EG/5kwDci1PFKSwAPMEMHDA/VYJFn0TAqwXLdnmE7zuFcaug3EGih7UOWmapMfL59Hqq6jbomaUHN31aVnL8NA==}
    hasBin: true
    peerDependencies:
      '@eslint-react/eslint-plugin': ^1.38.4
      '@next/eslint-plugin-next': ^15.4.0-canary.115
      '@prettier/plugin-xml': ^3.4.1
      '@unocss/eslint-plugin': '>=0.50.0'
      astro-eslint-parser: ^1.0.2
      eslint: ^9.10.0
      eslint-plugin-astro: ^1.2.0
      eslint-plugin-format: '>=0.1.0'
      eslint-plugin-jsx-a11y: '>=6.10.2'
      eslint-plugin-react-hooks: ^5.2.0
      eslint-plugin-react-refresh: ^0.4.19
      eslint-plugin-solid: ^0.14.3
      eslint-plugin-svelte: '>=2.35.1'
      eslint-plugin-vuejs-accessibility: ^2.4.1
      prettier-plugin-astro: ^0.14.0
      prettier-plugin-slidev: ^1.0.5
      svelte-eslint-parser: '>=0.37.0'
    peerDependenciesMeta:
      '@eslint-react/eslint-plugin':
        optional: true
      '@next/eslint-plugin-next':
        optional: true
      '@prettier/plugin-xml':
        optional: true
      '@unocss/eslint-plugin':
        optional: true
      astro-eslint-parser:
        optional: true
      eslint-plugin-astro:
        optional: true
      eslint-plugin-format:
        optional: true
      eslint-plugin-jsx-a11y:
        optional: true
      eslint-plugin-react-hooks:
        optional: true
      eslint-plugin-react-refresh:
        optional: true
      eslint-plugin-solid:
        optional: true
      eslint-plugin-svelte:
        optional: true
      eslint-plugin-vuejs-accessibility:
        optional: true
      prettier-plugin-astro:
        optional: true
      prettier-plugin-slidev:
        optional: true
      svelte-eslint-parser:
        optional: true

  '@antfu/install-pkg@1.1.0':
    resolution: {integrity: sha512-MGQsmw10ZyI+EJo45CdSER4zEb+p31LpDAFp2Z3gkSd1yqVZGi0Ebx++YTEMonJy4oChEMLsxZ64j8FH6sSqtQ==}

  '@babel/generator@7.28.0':
    resolution: {integrity: sha512-lJjzvrbEeWrhB4P3QBsH7tey117PjLZnDbLiQEKjQ/fNJTjuq4HSqgFA+UNSwZT8D7dxxbnuSBMsa1lrWzKlQg==}
    engines: {node: '>=6.9.0'}

  '@babel/helper-string-parser@7.27.1':
    resolution: {integrity: sha512-qMlSxKbpRlAridDExk92nSobyDdpPijUq2DW6oDnUqd0iOGxmQjyqhMIihI9+zv4LPyZdRje2cavWPbCbWm3eA==}
    engines: {node: '>=6.9.0'}

  '@babel/helper-validator-identifier@7.27.1':
    resolution: {integrity: sha512-D2hP9eA+Sqx1kBZgzxZh0y1trbuU+JoDkiEwqhQ36nodYqJwyEIhPSdMNd7lOm/4io72luTPWH20Yda0xOuUow==}
    engines: {node: '>=6.9.0'}

  '@babel/parser@7.28.0':
    resolution: {integrity: sha512-jVZGvOxOuNSsuQuLRTh13nU0AogFlw32w/MT+LV6D3sP5WdbW61E77RnkbaO2dUvmPAYrBDJXGn5gGS6tH4j8g==}
    engines: {node: '>=6.0.0'}
    hasBin: true

  '@babel/types@7.28.2':
    resolution: {integrity: sha512-ruv7Ae4J5dUYULmeXw1gmb7rYRz57OWCPM57pHojnLq/3Z1CK2lNSLTCVjxVk1F/TZHwOZZrOWi0ur95BbLxNQ==}
    engines: {node: '>=6.9.0'}

  '@clack/core@0.3.5':
    resolution: {integrity: sha512-5cfhQNH+1VQ2xLQlmzXMqUoiaH0lRBq9/CLW9lTyMbuKLC3+xEK01tHVvyut++mLOn5urSHmkm6I0Lg9MaJSTQ==}

  '@clack/core@0.5.0':
    resolution: {integrity: sha512-p3y0FIOwaYRUPRcMO7+dlmLh8PSRcrjuTndsiA0WAFbWES0mLZlrjVoBRZ9DzkPFJZG6KGkJmoEAY0ZcVWTkow==}

  '@clack/prompts@0.11.0':
    resolution: {integrity: sha512-pMN5FcrEw9hUkZA4f+zLlzivQSeQf5dRGJjSUbvVYDLvpKCdQx5OaknvKzgbtXOizhP+SJJJjqEbOe55uKKfAw==}

  '@clack/prompts@0.8.2':
    resolution: {integrity: sha512-6b9Ab2UiZwJYA9iMyboYyW9yJvAO9V753ZhS+DHKEjZRKAxPPOb7MXXu84lsPFG+vZt6FRFniZ8rXi+zCIw4yQ==}

  '@emnapi/core@1.4.5':
    resolution: {integrity: sha512-XsLw1dEOpkSX/WucdqUhPWP7hDxSvZiY+fsUC14h+FtQ2Ifni4znbBt8punRX+Uj2JG/uDb8nEHVKvrVlvdZ5Q==}

  '@emnapi/runtime@1.4.5':
    resolution: {integrity: sha512-++LApOtY0pEEz1zrd9vy1/zXVaVJJ/EbAF3u0fXIzPJEDtnITsBGbbK0EkM72amhl/R5b+5xx0Y/QhcVOpuulg==}

  '@emnapi/wasi-threads@1.0.4':
    resolution: {integrity: sha512-PJR+bOmMOPH8AtcTGAyYNiuJ3/Fcoj2XN/gBEWzDIKh254XO+mM9XoXHk5GNEhodxeMznbg7BlRojVbKN+gC6g==}

  '@es-joy/jsdoccomment@0.50.2':
    resolution: {integrity: sha512-YAdE/IJSpwbOTiaURNCKECdAwqrJuFiZhylmesBcIRawtYKnBR2wxPhoIewMg+Yu+QuYvHfJNReWpoxGBKOChA==}
    engines: {node: '>=18'}

  '@es-joy/jsdoccomment@0.52.0':
    resolution: {integrity: sha512-BXuN7BII+8AyNtn57euU2Yxo9yA/KUDNzrpXyi3pfqKmBhhysR6ZWOebFh3vyPoqA3/j1SOvGgucElMGwlXing==}
    engines: {node: '>=20.11.0'}

  '@esbuild/aix-ppc64@0.25.9':
    resolution: {integrity: sha512-OaGtL73Jck6pBKjNIe24BnFE6agGl+6KxDtTfHhy1HmhthfKouEcOhqpSL64K4/0WCtbKFLOdzD/44cJ4k9opA==}
    engines: {node: '>=18'}
    cpu: [ppc64]
    os: [aix]

  '@esbuild/android-arm64@0.25.9':
    resolution: {integrity: sha512-IDrddSmpSv51ftWslJMvl3Q2ZT98fUSL2/rlUXuVqRXHCs5EUF1/f+jbjF5+NG9UffUDMCiTyh8iec7u8RlTLg==}
    engines: {node: '>=18'}
    cpu: [arm64]
    os: [android]

  '@esbuild/android-arm@0.25.9':
    resolution: {integrity: sha512-5WNI1DaMtxQ7t7B6xa572XMXpHAaI/9Hnhk8lcxF4zVN4xstUgTlvuGDorBguKEnZO70qwEcLpfifMLoxiPqHQ==}
    engines: {node: '>=18'}
    cpu: [arm]
    os: [android]

  '@esbuild/android-x64@0.25.9':
    resolution: {integrity: sha512-I853iMZ1hWZdNllhVZKm34f4wErd4lMyeV7BLzEExGEIZYsOzqDWDf+y082izYUE8gtJnYHdeDpN/6tUdwvfiw==}
    engines: {node: '>=18'}
    cpu: [x64]
    os: [android]

  '@esbuild/darwin-arm64@0.25.9':
    resolution: {integrity: sha512-XIpIDMAjOELi/9PB30vEbVMs3GV1v2zkkPnuyRRURbhqjyzIINwj+nbQATh4H9GxUgH1kFsEyQMxwiLFKUS6Rg==}
    engines: {node: '>=18'}
    cpu: [arm64]
    os: [darwin]

  '@esbuild/darwin-x64@0.25.9':
    resolution: {integrity: sha512-jhHfBzjYTA1IQu8VyrjCX4ApJDnH+ez+IYVEoJHeqJm9VhG9Dh2BYaJritkYK3vMaXrf7Ogr/0MQ8/MeIefsPQ==}
    engines: {node: '>=18'}
    cpu: [x64]
    os: [darwin]

  '@esbuild/freebsd-arm64@0.25.9':
    resolution: {integrity: sha512-z93DmbnY6fX9+KdD4Ue/H6sYs+bhFQJNCPZsi4XWJoYblUqT06MQUdBCpcSfuiN72AbqeBFu5LVQTjfXDE2A6Q==}
    engines: {node: '>=18'}
    cpu: [arm64]
    os: [freebsd]

  '@esbuild/freebsd-x64@0.25.9':
    resolution: {integrity: sha512-mrKX6H/vOyo5v71YfXWJxLVxgy1kyt1MQaD8wZJgJfG4gq4DpQGpgTB74e5yBeQdyMTbgxp0YtNj7NuHN0PoZg==}
    engines: {node: '>=18'}
    cpu: [x64]
    os: [freebsd]

  '@esbuild/linux-arm64@0.25.9':
    resolution: {integrity: sha512-BlB7bIcLT3G26urh5Dmse7fiLmLXnRlopw4s8DalgZ8ef79Jj4aUcYbk90g8iCa2467HX8SAIidbL7gsqXHdRw==}
    engines: {node: '>=18'}
    cpu: [arm64]
    os: [linux]

  '@esbuild/linux-arm@0.25.9':
    resolution: {integrity: sha512-HBU2Xv78SMgaydBmdor38lg8YDnFKSARg1Q6AT0/y2ezUAKiZvc211RDFHlEZRFNRVhcMamiToo7bDx3VEOYQw==}
    engines: {node: '>=18'}
    cpu: [arm]
    os: [linux]

  '@esbuild/linux-ia32@0.25.9':
    resolution: {integrity: sha512-e7S3MOJPZGp2QW6AK6+Ly81rC7oOSerQ+P8L0ta4FhVi+/j/v2yZzx5CqqDaWjtPFfYz21Vi1S0auHrap3Ma3A==}
    engines: {node: '>=18'}
    cpu: [ia32]
    os: [linux]

  '@esbuild/linux-loong64@0.25.9':
    resolution: {integrity: sha512-Sbe10Bnn0oUAB2AalYztvGcK+o6YFFA/9829PhOCUS9vkJElXGdphz0A3DbMdP8gmKkqPmPcMJmJOrI3VYB1JQ==}
    engines: {node: '>=18'}
    cpu: [loong64]
    os: [linux]

  '@esbuild/linux-mips64el@0.25.9':
    resolution: {integrity: sha512-YcM5br0mVyZw2jcQeLIkhWtKPeVfAerES5PvOzaDxVtIyZ2NUBZKNLjC5z3/fUlDgT6w89VsxP2qzNipOaaDyA==}
    engines: {node: '>=18'}
    cpu: [mips64el]
    os: [linux]

  '@esbuild/linux-ppc64@0.25.9':
    resolution: {integrity: sha512-++0HQvasdo20JytyDpFvQtNrEsAgNG2CY1CLMwGXfFTKGBGQT3bOeLSYE2l1fYdvML5KUuwn9Z8L1EWe2tzs1w==}
    engines: {node: '>=18'}
    cpu: [ppc64]
    os: [linux]

  '@esbuild/linux-riscv64@0.25.9':
    resolution: {integrity: sha512-uNIBa279Y3fkjV+2cUjx36xkx7eSjb8IvnL01eXUKXez/CBHNRw5ekCGMPM0BcmqBxBcdgUWuUXmVWwm4CH9kg==}
    engines: {node: '>=18'}
    cpu: [riscv64]
    os: [linux]

  '@esbuild/linux-s390x@0.25.9':
    resolution: {integrity: sha512-Mfiphvp3MjC/lctb+7D287Xw1DGzqJPb/J2aHHcHxflUo+8tmN/6d4k6I2yFR7BVo5/g7x2Monq4+Yew0EHRIA==}
    engines: {node: '>=18'}
    cpu: [s390x]
    os: [linux]

  '@esbuild/linux-x64@0.25.9':
    resolution: {integrity: sha512-iSwByxzRe48YVkmpbgoxVzn76BXjlYFXC7NvLYq+b+kDjyyk30J0JY47DIn8z1MO3K0oSl9fZoRmZPQI4Hklzg==}
    engines: {node: '>=18'}
    cpu: [x64]
    os: [linux]

  '@esbuild/netbsd-arm64@0.25.9':
    resolution: {integrity: sha512-9jNJl6FqaUG+COdQMjSCGW4QiMHH88xWbvZ+kRVblZsWrkXlABuGdFJ1E9L7HK+T0Yqd4akKNa/lO0+jDxQD4Q==}
    engines: {node: '>=18'}
    cpu: [arm64]
    os: [netbsd]

  '@esbuild/netbsd-x64@0.25.9':
    resolution: {integrity: sha512-RLLdkflmqRG8KanPGOU7Rpg829ZHu8nFy5Pqdi9U01VYtG9Y0zOG6Vr2z4/S+/3zIyOxiK6cCeYNWOFR9QP87g==}
    engines: {node: '>=18'}
    cpu: [x64]
    os: [netbsd]

  '@esbuild/openbsd-arm64@0.25.9':
    resolution: {integrity: sha512-YaFBlPGeDasft5IIM+CQAhJAqS3St3nJzDEgsgFixcfZeyGPCd6eJBWzke5piZuZ7CtL656eOSYKk4Ls2C0FRQ==}
    engines: {node: '>=18'}
    cpu: [arm64]
    os: [openbsd]

  '@esbuild/openbsd-x64@0.25.9':
    resolution: {integrity: sha512-1MkgTCuvMGWuqVtAvkpkXFmtL8XhWy+j4jaSO2wxfJtilVCi0ZE37b8uOdMItIHz4I6z1bWWtEX4CJwcKYLcuA==}
    engines: {node: '>=18'}
    cpu: [x64]
    os: [openbsd]

  '@esbuild/openharmony-arm64@0.25.9':
    resolution: {integrity: sha512-4Xd0xNiMVXKh6Fa7HEJQbrpP3m3DDn43jKxMjxLLRjWnRsfxjORYJlXPO4JNcXtOyfajXorRKY9NkOpTHptErg==}
    engines: {node: '>=18'}
    cpu: [arm64]
    os: [openharmony]

  '@esbuild/sunos-x64@0.25.9':
    resolution: {integrity: sha512-WjH4s6hzo00nNezhp3wFIAfmGZ8U7KtrJNlFMRKxiI9mxEK1scOMAaa9i4crUtu+tBr+0IN6JCuAcSBJZfnphw==}
    engines: {node: '>=18'}
    cpu: [x64]
    os: [sunos]

  '@esbuild/win32-arm64@0.25.9':
    resolution: {integrity: sha512-mGFrVJHmZiRqmP8xFOc6b84/7xa5y5YvR1x8djzXpJBSv/UsNK6aqec+6JDjConTgvvQefdGhFDAs2DLAds6gQ==}
    engines: {node: '>=18'}
    cpu: [arm64]
    os: [win32]

  '@esbuild/win32-ia32@0.25.9':
    resolution: {integrity: sha512-b33gLVU2k11nVx1OhX3C8QQP6UHQK4ZtN56oFWvVXvz2VkDoe6fbG8TOgHFxEvqeqohmRnIHe5A1+HADk4OQww==}
    engines: {node: '>=18'}
    cpu: [ia32]
    os: [win32]

  '@esbuild/win32-x64@0.25.9':
    resolution: {integrity: sha512-PPOl1mi6lpLNQxnGoyAfschAodRFYXJ+9fs6WHXz7CSWKbOqiMZsubC+BQsVKuul+3vKLuwTHsS2c2y9EoKwxQ==}
    engines: {node: '>=18'}
    cpu: [x64]
    os: [win32]

  '@eslint-community/eslint-plugin-eslint-comments@4.5.0':
    resolution: {integrity: sha512-MAhuTKlr4y/CE3WYX26raZjy+I/kS2PLKSzvfmDCGrBLTFHOYwqROZdr4XwPgXwX3K9rjzMr4pSmUWGnzsUyMg==}
    engines: {node: ^12.22.0 || ^14.17.0 || >=16.0.0}
    peerDependencies:
      eslint: ^6.0.0 || ^7.0.0 || ^8.0.0 || ^9.0.0

  '@eslint-community/eslint-utils@4.7.0':
    resolution: {integrity: sha512-dyybb3AcajC7uha6CvhdVRJqaKyn7w2YKqKyAN37NKYgZT36w+iRb0Dymmc5qEJ549c/S31cMMSFd75bteCpCw==}
    engines: {node: ^12.22.0 || ^14.17.0 || >=16.0.0}
    peerDependencies:
      eslint: ^6.0.0 || ^7.0.0 || >=8.0.0

  '@eslint-community/regexpp@4.12.1':
    resolution: {integrity: sha512-CCZCDJuduB9OUkFkY2IgppNZMi2lBQgD2qzwXkEia16cge2pijY/aXi96CJMquDMn3nJdlPV1A5KrJEXwfLNzQ==}
    engines: {node: ^12.0.0 || ^14.0.0 || >=16.0.0}

  '@eslint-react/ast@1.52.4':
    resolution: {integrity: sha512-zsNZXrVzFhtnc+Wx6TiREwek6zKDEkFEaW1DyG6K3iR8ibGm9PuR16iYWDWsRL/YfQz9ZGHVapHO7jNthDVSvg==}
    engines: {node: '>=18.18.0'}

  '@eslint-react/core@1.52.4':
    resolution: {integrity: sha512-cqS4FbQ3wSowk/73+NHI21jC9sbnAbCWIAPRWe8EpM+g5yrqYMydriI1vTMO7g93LSTAknc+mGdwI/Fi8Y991A==}
    engines: {node: '>=18.18.0'}

  '@eslint-react/eff@1.52.4':
    resolution: {integrity: sha512-n2r2ncw8pTA7WuMI4aM9R4kPNiXaF8o0lH6X/pa/XP/hhVKO6u6R2uoLV8ltm53UZVVY+6qz92hRiLoTwefd3A==}
    engines: {node: '>=18.18.0'}

  '@eslint-react/eslint-plugin@1.52.4':
    resolution: {integrity: sha512-oUbmUUFkt/1OCiIO5Oy+66bMGlVNt5SMnEPmxXY77tTQ9vQUQQDdVJ2lUGVZr61IpINW2Y/has78GMNCjONsgQ==}
    engines: {node: '>=18.18.0'}
    peerDependencies:
      eslint: ^8.57.0 || ^9.0.0
      typescript: ^4.9.5 || ^5.3.3
    peerDependenciesMeta:
      typescript:
        optional: true

  '@eslint-react/kit@1.52.4':
    resolution: {integrity: sha512-w1o8Qh/3rWQBIFB/ENS9A/EeGhUkAheYWeA4uHLuLMZ4ULwXU2c6aw3QZ9MW12lJ5JNWKiu3MuszVHTQmYUM/Q==}
    engines: {node: '>=18.18.0'}

  '@eslint-react/shared@1.52.4':
    resolution: {integrity: sha512-ckRfgtBpsEGQgS9x2N/u+TB67UeASzYclQdlbhn29Y3/G3lvYTrXEyo49jZKVkpBW8ewSQAlwqUeipOrfv27XA==}
    engines: {node: '>=18.18.0'}

  '@eslint-react/var@1.52.4':
    resolution: {integrity: sha512-tckDIawDTtpG3UVg/XEqxULq669B7Br2q84Hh3d3pTPojUamRZ+zbWY3gwyS+JS9iQ1lI9aOInQISdKzRuGWKQ==}
    engines: {node: '>=18.18.0'}

  '@eslint/compat@1.3.2':
    resolution: {integrity: sha512-jRNwzTbd6p2Rw4sZ1CgWRS8YMtqG15YyZf7zvb6gY2rB2u6n+2Z+ELW0GtL0fQgyl0pr4Y/BzBfng/BdsereRA==}
    engines: {node: ^18.18.0 || ^20.9.0 || >=21.1.0}
    peerDependencies:
      eslint: ^8.40 || 9
    peerDependenciesMeta:
      eslint:
        optional: true

  '@eslint/config-array@0.21.0':
    resolution: {integrity: sha512-ENIdc4iLu0d93HeYirvKmrzshzofPw6VkZRKQGe9Nv46ZnWUzcF1xV01dcvEg/1wXUR61OmmlSfyeyO7EvjLxQ==}
    engines: {node: ^18.18.0 || ^20.9.0 || >=21.1.0}

  '@eslint/config-helpers@0.3.1':
    resolution: {integrity: sha512-xR93k9WhrDYpXHORXpxVL5oHj3Era7wo6k/Wd8/IsQNnZUTzkGS29lyn3nAT05v6ltUuTFVCCYDEGfy2Or/sPA==}
    engines: {node: ^18.18.0 || ^20.9.0 || >=21.1.0}

  '@eslint/core@0.15.2':
    resolution: {integrity: sha512-78Md3/Rrxh83gCxoUc0EiciuOHsIITzLy53m3d9UyiW8y9Dj2D29FeETqyKA+BRK76tnTp6RXWb3pCay8Oyomg==}
    engines: {node: ^18.18.0 || ^20.9.0 || >=21.1.0}

  '@eslint/eslintrc@3.3.1':
    resolution: {integrity: sha512-gtF186CXhIl1p4pJNGZw8Yc6RlshoePRvE0X91oPGb3vZ8pM3qOS9W9NGPat9LziaBV7XrJWGylNQXkGcnM3IQ==}
    engines: {node: ^18.18.0 || ^20.9.0 || >=21.1.0}

  '@eslint/js@9.33.0':
    resolution: {integrity: sha512-5K1/mKhWaMfreBGJTwval43JJmkip0RmM+3+IuqupeSKNC/Th2Kc7ucaq5ovTSra/OOKB9c58CGSz3QMVbWt0A==}
    engines: {node: ^18.18.0 || ^20.9.0 || >=21.1.0}

  '@eslint/markdown@7.1.0':
    resolution: {integrity: sha512-Y+X1B1j+/zupKDVJfkKc8uYMjQkGzfnd8lt7vK3y8x9Br6H5dBuhAfFrQ6ff7HAMm/1BwgecyEiRFkYCWPRxmA==}
    engines: {node: ^18.18.0 || ^20.9.0 || >=21.1.0}

  '@eslint/object-schema@2.1.6':
    resolution: {integrity: sha512-RBMg5FRL0I0gs51M/guSAj5/e14VQ4tpZnQNWwuDT66P14I43ItmPfIZRhO9fUVIPOAQXU47atlywZ/czoqFPA==}
    engines: {node: ^18.18.0 || ^20.9.0 || >=21.1.0}

  '@eslint/plugin-kit@0.3.5':
    resolution: {integrity: sha512-Z5kJ+wU3oA7MMIqVR9tyZRtjYPr4OC004Q4Rw7pgOKUOKkJfZ3O24nz3WYfGRpMDNmcOi3TwQOmgm7B7Tpii0w==}
    engines: {node: ^18.18.0 || ^20.9.0 || >=21.1.0}

  '@humanfs/core@0.19.1':
    resolution: {integrity: sha512-5DyQ4+1JEUzejeK1JGICcideyfUbGixgS9jNgex5nqkW+cY7WZhxBigmieN5Qnw9ZosSNVC9KQKyb+GUaGyKUA==}
    engines: {node: '>=18.18.0'}

  '@humanfs/node@0.16.6':
    resolution: {integrity: sha512-YuI2ZHQL78Q5HbhDiBA1X4LmYdXCKCMQIfw0pw7piHJwyREFebJUvrQN4cMssyES6x+vfUbx1CIpaQUKYdQZOw==}
    engines: {node: '>=18.18.0'}

  '@humanwhocodes/module-importer@1.0.1':
    resolution: {integrity: sha512-bxveV4V8v5Yb4ncFTT3rPSgZBOpCkjfK0y4oVVVJwIuDVBRMDXrPyXRL988i5ap9m9bnyEEjWfm5WkBmtffLfA==}
    engines: {node: '>=12.22'}

  '@humanwhocodes/retry@0.3.1':
    resolution: {integrity: sha512-JBxkERygn7Bv/GbN5Rv8Ul6LVknS+5Bp6RgDC/O8gEBU/yeH5Ui5C/OlWrTb6qct7LjjfT6Re2NxB0ln0yYybA==}
    engines: {node: '>=18.18'}

  '@humanwhocodes/retry@0.4.3':
    resolution: {integrity: sha512-bV0Tgo9K4hfPCek+aMAn81RppFKv2ySDQeMoSZuvTASywNTnVJCArCZE2FWqpvIatKu7VMRLWlR1EazvVhDyhQ==}
    engines: {node: '>=18.18'}

  '@isaacs/fs-minipass@4.0.1':
    resolution: {integrity: sha512-wgm9Ehl2jpeqP3zw/7mo3kRHFp5MEDhqAdwy1fTGkHAwnkGOVsgpvQhL8B5n1qlb01jV3n/bI0ZfZp5lWA1k4w==}
    engines: {node: '>=18.0.0'}

  '@jridgewell/gen-mapping@0.3.12':
    resolution: {integrity: sha512-OuLGC46TjB5BbN1dH8JULVVZY4WTdkF7tV9Ys6wLL1rubZnCMstOhNHueU5bLCrnRuDhKPDM4g6sw4Bel5Gzqg==}

  '@jridgewell/gen-mapping@0.3.13':
    resolution: {integrity: sha512-2kkt/7niJ6MgEPxF0bYdQ6etZaA+fQvDcLKckhy1yIQOzaoKjBBjSj63/aLVjYE3qhRt5dvM+uUyfCg6UKCBbA==}

  '@jridgewell/resolve-uri@3.1.2':
    resolution: {integrity: sha512-bRISgCIjP20/tbWSPWMEi54QVPRZExkuD9lJL+UIxUKtwVJA8wW1Trb1jMs1RFXo1CBTNZ/5hpC9QvmKWdopKw==}
    engines: {node: '>=6.0.0'}

  '@jridgewell/source-map@0.3.11':
    resolution: {integrity: sha512-ZMp1V8ZFcPG5dIWnQLr3NSI1MiCU7UETdS/A0G8V/XWHvJv3ZsFqutJn1Y5RPmAPX6F3BiE397OqveU/9NCuIA==}

  '@jridgewell/sourcemap-codec@1.5.4':
    resolution: {integrity: sha512-VT2+G1VQs/9oz078bLrYbecdZKs912zQlkelYpuf+SXF+QvZDYJlbx/LSx+meSAwdDFnF8FVXW92AVjjkVmgFw==}

  '@jridgewell/sourcemap-codec@1.5.5':
    resolution: {integrity: sha512-cYQ9310grqxueWbl+WuIUIaiUaDcj7WOq5fVhEljNVgRfOUhY9fy2zTvfoqWsnebh8Sl70VScFbICvJnLKB0Og==}

  '@jridgewell/trace-mapping@0.3.29':
    resolution: {integrity: sha512-uw6guiW/gcAGPDhLmd77/6lW8QLeiV5RUTsAX46Db6oLhGaVj4lhnPwb184s1bkc8kdVg/+h988dro8GRDpmYQ==}

  '@jridgewell/trace-mapping@0.3.30':
    resolution: {integrity: sha512-GQ7Nw5G2lTu/BtHTKfXhKHok2WGetd4XYcVKGx00SjAk8GMwgJM3zr6zORiPGuOE+/vkc90KtTosSSvaCjKb2Q==}

  '@napi-rs/wasm-runtime@1.0.1':
    resolution: {integrity: sha512-KVlQ/jgywZpixGCKMNwxStmmbYEMyokZpCf2YuIChhfJA2uqfAKNEM8INz7zzTo55iEXfBhIIs3VqYyqzDLj8g==}

  '@napi-rs/wasm-runtime@1.0.3':
    resolution: {integrity: sha512-rZxtMsLwjdXkMUGC3WwsPwLNVqVqnTJT6MNIB6e+5fhMcSCPP0AOsNWuMQ5mdCq6HNjs/ZeWAEchpqeprqBD2Q==}

  '@nodelib/fs.scandir@2.1.5':
    resolution: {integrity: sha512-vq24Bq3ym5HEQm2NKCr3yXDwjc7vTsEThRDnkp2DK9p1uqLR+DHurm/NOTo0KG7HYHU7eppKZj3MyqYuMBf62g==}
    engines: {node: '>= 8'}

  '@nodelib/fs.stat@2.0.5':
    resolution: {integrity: sha512-RkhPPp2zrqDAQA/2jNhnztcPAlv64XdhIp7a7454A5ovI7Bukxgt7MX7udwAu3zg1DcpPU0rz3VV1SeaqvY4+A==}
    engines: {node: '>= 8'}

  '@nodelib/fs.walk@1.2.8':
    resolution: {integrity: sha512-oGB+UxlgWcgQkgwo8GcEGwemoTFt3FIO9ababBmaGwXIoBKZ+GTy0pP185beGg7Llih/NSHSV2XAs1lnznocSg==}
    engines: {node: '>= 8'}

  '@oxc-project/runtime@0.77.3':
    resolution: {integrity: sha512-vsC/ewcGJ7xXnnwZkku7rpPH5Lxb5g4J+V6lD9eBTnRLmXVXM7Qu50y+ozD+UD5IXaSoVOvVMGTT4YSNCz2MQQ==}
    engines: {node: '>=6.9.0'}

  '@oxc-project/runtime@0.81.0':
    resolution: {integrity: sha512-zm/LDVOq9FEmHiuM8zO4DWirv0VP2Tv2VsgaiHby9nvpq+FVrcqNYgv+TysLKOITQXWZj/roluTxFvpkHP0Iuw==}
    engines: {node: '>=6.9.0'}

  '@oxc-project/types@0.77.3':
    resolution: {integrity: sha512-5Vh+neJhhxuF0lYCjZXbxjqm2EO6YJ1jG+KuHntrd6VY67OMpYhWq2cZhUhy+xL9qLJVJRaeII7Xj9fciA6v7A==}

  '@oxc-project/types@0.81.0':
    resolution: {integrity: sha512-CnOqkybZK8z6Gx7Wb1qF7AEnSzbol1WwcIzxYOr8e91LytGOjo0wCpgoYWZo8sdbpqX+X+TJayIzo4Pv0R/KjA==}

  '@oxlint-tsgolint/darwin-arm64@0.0.1':
    resolution: {integrity: sha512-DhPovgw2MVvQhU4uyrrgBUqRkmh6V66zItbpWu352B0f9LW0tFm2cXcTDR1QkDo1m9B6YV7qR9IPI2/q7gLDeA==}
    os: [darwin]

  '@oxlint-tsgolint/darwin-x64@0.0.1':
    resolution: {integrity: sha512-/T+STn40ebdHM7Cz6bVITynBHNWnRGKyz8CcbUDdiehhD0CTlwwNeKCKA4beQ1t/Dvc3JG6pV8dwv/2cmd+DYg==}
    os: [darwin]

  '@oxlint-tsgolint/linux-arm64@0.0.1':
    resolution: {integrity: sha512-xp8KdgxyqLB31ISPep0LDJgyE3ucxcLc8LdlqjO+Z9k2RR0MkFs1bgpXROn5KX1eZGO5OYRdbgVX+s43TI7Dhw==}
    os: [linux]

  '@oxlint-tsgolint/linux-x64@0.0.1':
    resolution: {integrity: sha512-6OG1DFbg1xP5UmuWynUnVkay5WbH44aiwDhIAIR8+V50Ijzzyx87CGxKbn1k0YsfaQIji5SgZi0WMiJQ5LTR2A==}
    os: [linux]

  '@oxlint-tsgolint/win32-arm64@0.0.1':
    resolution: {integrity: sha512-szngA1G3b9DyO6NZ7qUBl8EXBt+9F6cLQ4/kdiIUwk+5LELCjFbpg2s7eGPYZaCJjf30Vo9GlTqe5HFjddvrXg==}
    os: [win32]

  '@oxlint-tsgolint/win32-x64@0.0.1':
    resolution: {integrity: sha512-anzDRE1w3Vl/aSBLiOwnwzz17GJaXJr+X3OTWwwV9cHg+TWEhLpUDo+d2pAoulCHoZTjN/k8A9wHg0IGuqnOfA==}
    os: [win32]

  '@oxlint/darwin-arm64@1.11.2':
    resolution: {integrity: sha512-eJZ1VKaS9qj44FTus3qTu790xMnJ/GViJcoVF3zNux5m3lOiWhwJB149+P7a7LcTowNdc26i1DmwcWxUllPwZw==}
    cpu: [arm64]
    os: [darwin]

  '@oxlint/darwin-x64@1.11.2':
    resolution: {integrity: sha512-KH9BJ5ObkReIr00IbGaImqL2q4CCjIAk9HxgULvWpjSnqUL7OgJFZAabb9Z5ZS0+RyZrKUtd1ZU/Ackb6k4G3Q==}
    cpu: [x64]
    os: [darwin]

  '@oxlint/linux-arm64-gnu@1.11.2':
    resolution: {integrity: sha512-nIhyGApnEuqLazaSwvEkg5pMm2rlBPJccAGrNmJPcMukKbD5fUYyuCvkm9CFUqTm1+MIYrs5bTeRhnDSEa2mYw==}
    cpu: [arm64]
    os: [linux]

  '@oxlint/linux-arm64-musl@1.11.2':
    resolution: {integrity: sha512-ifrqaBwVYt3g6GUbIwF9G9pTvkIvbs47F47oSjVogdy5hn2yEEi1zxyYGV9AFF3zVMgp2xDIO8G/gTuz1WPHkg==}
    cpu: [arm64]
    os: [linux]

  '@oxlint/linux-x64-gnu@1.11.2':
    resolution: {integrity: sha512-yWCgoOQ0xA/AxJ7ruLMR/YMKYEwV048vrWftZGCjKPYgZeZe9bpghAoRlLi6qjw7ReNpctk9Ho+l35TYXNqhzA==}
    cpu: [x64]
    os: [linux]

  '@oxlint/linux-x64-musl@1.11.2':
    resolution: {integrity: sha512-nYer9TaY/gC+kVwOfb9DxZh0dNdqFI8ax/MD9TwH8p3ZnWuUe1Ocfpg0V94tuPoGxHFqcXU7GRD1cTvREHfcTg==}
    cpu: [x64]
    os: [linux]

  '@oxlint/win32-arm64@1.11.2':
    resolution: {integrity: sha512-zbfZ7r68MyxQ2GAg/jFzIQCFrL8lcwnxfIEqY+V16/Xcd1rZVfMH3PwJMloib26pOLH6/RUlC5IjdVo8icadHA==}
    cpu: [arm64]
    os: [win32]

  '@oxlint/win32-x64@1.11.2':
    resolution: {integrity: sha512-eSATaCIUwdh+t9gu9xoETjh+0PYwjVSLtnZ20XakKNjvee4KmQbWXCxXyA1vz1E0qxiUX/fYqsaOHueIwQ2LVA==}
    cpu: [x64]
    os: [win32]

  '@pkgr/core@0.2.9':
    resolution: {integrity: sha512-QNqXyfVS2wm9hweSYD2O7F0G06uurj9kZ96TRQE5Y9hU7+tgdZwIkbAKc5Ocy1HxEY2kuDQa6cQ1WRs/O5LFKA==}
    engines: {node: ^12.20.0 || ^14.18.0 || >=16.0.0}

  '@quansync/fs@0.1.3':
    resolution: {integrity: sha512-G0OnZbMWEs5LhDyqy2UL17vGhSVHkQIfVojMtEWVenvj0V5S84VBgy86kJIuNsGDp2p7sTKlpSIpBUWdC35OKg==}
    engines: {node: '>=20.0.0'}

  '@rolldown/binding-android-arm64@1.0.0-beta.29':
    resolution: {integrity: sha512-pDv7gg59Gdy80eFmMkEqXEaoJi3Y9W/a9T3z9M4t8Ma8aVXNldvSy9UgtlX7AK7DPqF8tULnmIZ2Z3rvGMz/NQ==}
    cpu: [arm64]
    os: [android]

  '@rolldown/binding-android-arm64@1.0.0-beta.32':
    resolution: {integrity: sha512-Gs+313LfR4Ka3hvifdag9r44WrdKQaohya7ZXUXzARF7yx0atzFlVZjsvxtKAw1Vmtr4hB/RjUD1jf73SW7zDw==}
    cpu: [arm64]
    os: [android]

  '@rolldown/binding-darwin-arm64@1.0.0-beta.29':
    resolution: {integrity: sha512-fPqR6TfTqbzgKKCQYtcCS+Dms91YcptTbdlwJ13DxOUgMe8LgDIVsLLlEykfm7ijJd5mM4zNw0Hr2CJb6kvQZw==}
    cpu: [arm64]
    os: [darwin]

  '@rolldown/binding-darwin-arm64@1.0.0-beta.32':
    resolution: {integrity: sha512-W8oMqzGcI7wKPXUtS3WJNXzbghHfNiuM1UBAGpVb+XlUCgYRQJd2PRGP7D3WGql3rR3QEhUvSyAuCBAftPQw6Q==}
    cpu: [arm64]
    os: [darwin]

  '@rolldown/binding-darwin-x64@1.0.0-beta.29':
    resolution: {integrity: sha512-7Z4qosL0xN8i6++txHOEPCVP3/lcGLOvftUJOWATZ5aDkDskwcZDa66BGiJt/K1/DgW4kpRVmnGWUWAORHBbFA==}
    cpu: [x64]
    os: [darwin]

  '@rolldown/binding-darwin-x64@1.0.0-beta.32':
    resolution: {integrity: sha512-pM4c4sKUk37noJrnnDkJknLhCsfZu7aWyfe67bD0GQHfzAPjV16wPeD9CmQg4/0vv+5IfHYaa4VE536xbA+W0Q==}
    cpu: [x64]
    os: [darwin]

  '@rolldown/binding-freebsd-x64@1.0.0-beta.29':
    resolution: {integrity: sha512-0HLTfPW5Glh608s76qgayN/nPsXPchNUumavf7W5nh1eMG6qBsOO7Q1QaK0v4un7qtsn3IA/1Tgq0ZgNc0dbeg==}
    cpu: [x64]
    os: [freebsd]

  '@rolldown/binding-freebsd-x64@1.0.0-beta.32':
    resolution: {integrity: sha512-M8SUgFlYb5kJJWcFC8gUMRiX4WLFxPKMed3SJ2YrxontgIrEcpizPU8nLNVsRYEStoSfKHKExpQw3OP6fm+5bw==}
    cpu: [x64]
    os: [freebsd]

  '@rolldown/binding-linux-arm-gnueabihf@1.0.0-beta.29':
    resolution: {integrity: sha512-QNboxdVTJOZS4zP8kA2+XUwAegejd5QNSH5zVR4neqG2AfbxRcMFzSVRkJHN6yDaaKweD/4sUvXfmef6p/7zsw==}
    cpu: [arm]
    os: [linux]

  '@rolldown/binding-linux-arm-gnueabihf@1.0.0-beta.32':
    resolution: {integrity: sha512-FuQpbNC/hE//bvv29PFnk0AtpJzdPdYl5CMhlWPovd9g3Kc3lw9TrEPIbL7gRPUdhKAiq6rVaaGvOnXxsa0eww==}
    cpu: [arm]
    os: [linux]

  '@rolldown/binding-linux-arm64-gnu@1.0.0-beta.29':
    resolution: {integrity: sha512-hzBmOtYdC4369XxN2SNJ3oBlXKWNif3ieWBT+oh/qvAeox4fQR0ngqyh+kIGOufBnP5Zc2rqJf9LzIbJw3Tx/Q==}
    cpu: [arm64]
    os: [linux]

  '@rolldown/binding-linux-arm64-gnu@1.0.0-beta.32':
    resolution: {integrity: sha512-hRZygRlaGCjcNTNY9GV7dDI18sG1dK3cc7ujHq72LoDad23zFDUGMQjiSxHWK+/r92iMV+j2MiHbvzayxqynsg==}
    cpu: [arm64]
    os: [linux]

  '@rolldown/binding-linux-arm64-musl@1.0.0-beta.29':
    resolution: {integrity: sha512-6B35GmFJJ4RX88OgubrnUmuJBUgRh6/OTXIpy8m/VUnoc683lufIPo26HW/0LxLgxp2GM7KHr3LOULcVxbqq4Q==}
    cpu: [arm64]
    os: [linux]

  '@rolldown/binding-linux-arm64-musl@1.0.0-beta.32':
    resolution: {integrity: sha512-HzgT6h+CXLs+GKAU0Wvkt3rvcv0CmDBsDjlPhh4GHysOKbG9NjpKYX2zvjx671E9pGbTvcPpwy7gGsy7xpu+8g==}
    cpu: [arm64]
    os: [linux]

  '@rolldown/binding-linux-arm64-ohos@1.0.0-beta.29':
    resolution: {integrity: sha512-z3ru8fUCunQM8q9I7RbDVMT5cxzxVVVBNNKM5/qAQQrdObd1u8g0LR5z0yLtaFWzybwLVdPtJDRcXtLm5tOBFA==}
    cpu: [arm64]
    os: [openharmony]

  '@rolldown/binding-linux-x64-gnu@1.0.0-beta.29':
    resolution: {integrity: sha512-n6fs4L7j99MIiI6vKhQDdyScv4/uMAPtIMkB0zGbUX8MKWT1osym1hvWVdlENjnS/Phf0zzhjyOgoFDzdhI1cQ==}
    cpu: [x64]
    os: [linux]

  '@rolldown/binding-linux-x64-gnu@1.0.0-beta.32':
    resolution: {integrity: sha512-Ab/wbf6gdzphDbsg51UaxsC93foQ7wxhtg0SVCXd25BrV4MAJ1HoDtKN/f4h0maFmJobkqYub2DlmoasUzkvBg==}
    cpu: [x64]
    os: [linux]

  '@rolldown/binding-linux-x64-musl@1.0.0-beta.29':
    resolution: {integrity: sha512-C5hcJgtDN4rp6/WsPTQSDVUWrdnIC//ynMGcUIh1O0anm9KnSy47zKQ5D9EqtlEKvO+2PPqmyUVJ2DTq18nlVA==}
    cpu: [x64]
    os: [linux]

  '@rolldown/binding-linux-x64-musl@1.0.0-beta.32':
    resolution: {integrity: sha512-VoxqGEfh5A1Yx+zBp/FR5QwAbtzbuvky2SVc+ii4g1gLD4zww6mt/hPi5zG+b88zYPFBKHpxMtsz9cWqXU5V5Q==}
    cpu: [x64]
    os: [linux]

  '@rolldown/binding-openharmony-arm64@1.0.0-beta.32':
    resolution: {integrity: sha512-qZ1ViyOUDGbiZrSAJ/FIAhYUElDfVxxFW6DLT/w4KeoZN3HsF4jmRP95mXtl51/oGrqzU9l9Q2f7/P4O/o2ZZA==}
    cpu: [arm64]
    os: [openharmony]

  '@rolldown/binding-wasm32-wasi@1.0.0-beta.29':
    resolution: {integrity: sha512-lMN1IBItdZFO182Sdus9oVuNDqyIymn/bsR5KwgeGaiqLsrmpQHBSLwkS/nKJO1nzYlpGDRugFSpnrSJ5ZmihQ==}
    engines: {node: '>=14.0.0'}
    cpu: [wasm32]

  '@rolldown/binding-wasm32-wasi@1.0.0-beta.32':
    resolution: {integrity: sha512-hEkG3wD+f3wytV0lqwb/uCrXc4r4Ny/DWJFJPfQR3VeMWplhWGgSHNwZc2Q7k86Yi36f9NNzzWmrIuvHI9lCVw==}
    engines: {node: '>=14.0.0'}
    cpu: [wasm32]

  '@rolldown/binding-win32-arm64-msvc@1.0.0-beta.29':
    resolution: {integrity: sha512-0UrXCUAOrbWdyVJskzjtne/4d3YMMhhhpBnob3SeF4jAvbKYqPhCZJ71pP7yUpvbowGXXTnHWpKfitg4Sovmtw==}
    cpu: [arm64]
    os: [win32]

  '@rolldown/binding-win32-arm64-msvc@1.0.0-beta.32':
    resolution: {integrity: sha512-k3MvDf8SiA7uP2ikP0unNouJ2YCrnwi7xcVW+RDgMp5YXVr3Xu6svmT3HGn0tkCKUuPmf+uy8I5uiHt5qWQbew==}
    cpu: [arm64]
    os: [win32]

  '@rolldown/binding-win32-ia32-msvc@1.0.0-beta.29':
    resolution: {integrity: sha512-YX0OYL1dcB7rPnsndpEa68fytYyZZj1iaWzH7momFB2oBS2lXAe1UrrDWcdLoUXdzPIyzpvtBCiS2XcDgYG7ag==}
    cpu: [ia32]
    os: [win32]

  '@rolldown/binding-win32-ia32-msvc@1.0.0-beta.32':
    resolution: {integrity: sha512-wAi/FxGh7arDOUG45UmnXE1sZUa0hY4cXAO2qWAjFa3f7bTgz/BqwJ7XN5SUezvAJPNkME4fEpInfnBvM25a0w==}
    cpu: [ia32]
    os: [win32]

  '@rolldown/binding-win32-x64-msvc@1.0.0-beta.29':
    resolution: {integrity: sha512-azrPWbV+NZiCFNs59AgH9Y6vFKHoAI6T/XtKKsoLxkPyP1LpbdgL5eqRfeWz+GCAUY9qhDOC4hH1GjFG8PrZIg==}
    cpu: [x64]
    os: [win32]

  '@rolldown/binding-win32-x64-msvc@1.0.0-beta.32':
    resolution: {integrity: sha512-Ej0i4PZk8ltblZtzVK8ouaGUacUtxRmTm5S9794mdyU/tYxXjAJNseOfxrnHpMWKjMDrOKbqkPqJ52T9NR4LQQ==}
    cpu: [x64]
    os: [win32]

  '@rolldown/pluginutils@1.0.0-beta.11':
    resolution: {integrity: sha512-L/gAA/hyCSuzTF1ftlzUSI/IKr2POHsv1Dd78GfqkR83KMNuswWD61JxGV2L7nRwBBBSDr6R1gCkdTmoN7W4ag==}

  '@rolldown/pluginutils@1.0.0-beta.29':
    resolution: {integrity: sha512-NIJgOsMjbxAXvoGq/X0gD7VPMQ8j9g0BiDaNjVNVjvl+iKXxL3Jre0v31RmBYeLEmkbj2s02v8vFTbUXi5XS2Q==}

  '@rolldown/pluginutils@1.0.0-beta.32':
    resolution: {integrity: sha512-QReCdvxiUZAPkvp1xpAg62IeNzykOFA6syH2CnClif4YmALN1XKpB39XneL80008UbtMShthSVDKmrx05N1q/g==}

  '@rollup/rollup-android-arm-eabi@4.46.2':
    resolution: {integrity: sha512-Zj3Hl6sN34xJtMv7Anwb5Gu01yujyE/cLBDB2gnHTAHaWS1Z38L7kuSG+oAh0giZMqG060f/YBStXtMH6FvPMA==}
    cpu: [arm]
    os: [android]

  '@rollup/rollup-android-arm64@4.46.2':
    resolution: {integrity: sha512-nTeCWY83kN64oQ5MGz3CgtPx8NSOhC5lWtsjTs+8JAJNLcP3QbLCtDDgUKQc/Ro/frpMq4SHUaHN6AMltcEoLQ==}
    cpu: [arm64]
    os: [android]

  '@rollup/rollup-darwin-arm64@4.46.2':
    resolution: {integrity: sha512-HV7bW2Fb/F5KPdM/9bApunQh68YVDU8sO8BvcW9OngQVN3HHHkw99wFupuUJfGR9pYLLAjcAOA6iO+evsbBaPQ==}
    cpu: [arm64]
    os: [darwin]

  '@rollup/rollup-darwin-x64@4.46.2':
    resolution: {integrity: sha512-SSj8TlYV5nJixSsm/y3QXfhspSiLYP11zpfwp6G/YDXctf3Xkdnk4woJIF5VQe0of2OjzTt8EsxnJDCdHd2xMA==}
    cpu: [x64]
    os: [darwin]

  '@rollup/rollup-freebsd-arm64@4.46.2':
    resolution: {integrity: sha512-ZyrsG4TIT9xnOlLsSSi9w/X29tCbK1yegE49RYm3tu3wF1L/B6LVMqnEWyDB26d9Ecx9zrmXCiPmIabVuLmNSg==}
    cpu: [arm64]
    os: [freebsd]

  '@rollup/rollup-freebsd-x64@4.46.2':
    resolution: {integrity: sha512-pCgHFoOECwVCJ5GFq8+gR8SBKnMO+xe5UEqbemxBpCKYQddRQMgomv1104RnLSg7nNvgKy05sLsY51+OVRyiVw==}
    cpu: [x64]
    os: [freebsd]

  '@rollup/rollup-linux-arm-gnueabihf@4.46.2':
    resolution: {integrity: sha512-EtP8aquZ0xQg0ETFcxUbU71MZlHaw9MChwrQzatiE8U/bvi5uv/oChExXC4mWhjiqK7azGJBqU0tt5H123SzVA==}
    cpu: [arm]
    os: [linux]

  '@rollup/rollup-linux-arm-musleabihf@4.46.2':
    resolution: {integrity: sha512-qO7F7U3u1nfxYRPM8HqFtLd+raev2K137dsV08q/LRKRLEc7RsiDWihUnrINdsWQxPR9jqZ8DIIZ1zJJAm5PjQ==}
    cpu: [arm]
    os: [linux]

  '@rollup/rollup-linux-arm64-gnu@4.46.2':
    resolution: {integrity: sha512-3dRaqLfcOXYsfvw5xMrxAk9Lb1f395gkoBYzSFcc/scgRFptRXL9DOaDpMiehf9CO8ZDRJW2z45b6fpU5nwjng==}
    cpu: [arm64]
    os: [linux]

  '@rollup/rollup-linux-arm64-musl@4.46.2':
    resolution: {integrity: sha512-fhHFTutA7SM+IrR6lIfiHskxmpmPTJUXpWIsBXpeEwNgZzZZSg/q4i6FU4J8qOGyJ0TR+wXBwx/L7Ho9z0+uDg==}
    cpu: [arm64]
    os: [linux]

  '@rollup/rollup-linux-loongarch64-gnu@4.46.2':
    resolution: {integrity: sha512-i7wfGFXu8x4+FRqPymzjD+Hyav8l95UIZ773j7J7zRYc3Xsxy2wIn4x+llpunexXe6laaO72iEjeeGyUFmjKeA==}
    cpu: [loong64]
    os: [linux]

  '@rollup/rollup-linux-ppc64-gnu@4.46.2':
    resolution: {integrity: sha512-B/l0dFcHVUnqcGZWKcWBSV2PF01YUt0Rvlurci5P+neqY/yMKchGU8ullZvIv5e8Y1C6wOn+U03mrDylP5q9Yw==}
    cpu: [ppc64]
    os: [linux]

  '@rollup/rollup-linux-riscv64-gnu@4.46.2':
    resolution: {integrity: sha512-32k4ENb5ygtkMwPMucAb8MtV8olkPT03oiTxJbgkJa7lJ7dZMr0GCFJlyvy+K8iq7F/iuOr41ZdUHaOiqyR3iQ==}
    cpu: [riscv64]
    os: [linux]

  '@rollup/rollup-linux-riscv64-musl@4.46.2':
    resolution: {integrity: sha512-t5B2loThlFEauloaQkZg9gxV05BYeITLvLkWOkRXogP4qHXLkWSbSHKM9S6H1schf/0YGP/qNKtiISlxvfmmZw==}
    cpu: [riscv64]
    os: [linux]

  '@rollup/rollup-linux-s390x-gnu@4.46.2':
    resolution: {integrity: sha512-YKjekwTEKgbB7n17gmODSmJVUIvj8CX7q5442/CK80L8nqOUbMtf8b01QkG3jOqyr1rotrAnW6B/qiHwfcuWQA==}
    cpu: [s390x]
    os: [linux]

  '@rollup/rollup-linux-x64-gnu@4.46.2':
    resolution: {integrity: sha512-Jj5a9RUoe5ra+MEyERkDKLwTXVu6s3aACP51nkfnK9wJTraCC8IMe3snOfALkrjTYd2G1ViE1hICj0fZ7ALBPA==}
    cpu: [x64]
    os: [linux]

  '@rollup/rollup-linux-x64-musl@4.46.2':
    resolution: {integrity: sha512-7kX69DIrBeD7yNp4A5b81izs8BqoZkCIaxQaOpumcJ1S/kmqNFjPhDu1LHeVXv0SexfHQv5cqHsxLOjETuqDuA==}
    cpu: [x64]
    os: [linux]

  '@rollup/rollup-win32-arm64-msvc@4.46.2':
    resolution: {integrity: sha512-wiJWMIpeaak/jsbaq2HMh/rzZxHVW1rU6coyeNNpMwk5isiPjSTx0a4YLSlYDwBH/WBvLz+EtsNqQScZTLJy3g==}
    cpu: [arm64]
    os: [win32]

  '@rollup/rollup-win32-ia32-msvc@4.46.2':
    resolution: {integrity: sha512-gBgaUDESVzMgWZhcyjfs9QFK16D8K6QZpwAaVNJxYDLHWayOta4ZMjGm/vsAEy3hvlS2GosVFlBlP9/Wb85DqQ==}
    cpu: [ia32]
    os: [win32]

  '@rollup/rollup-win32-x64-msvc@4.46.2':
    resolution: {integrity: sha512-CvUo2ixeIQGtF6WvuB87XWqPQkoFAFqW+HUo/WzHwuHDvIwZCtjdWXoYCcr06iKGydiqTclC4jU/TNObC/xKZg==}
    cpu: [x64]
    os: [win32]

  '@sec-ant/readable-stream@0.4.1':
    resolution: {integrity: sha512-831qok9r2t8AlxLko40y2ebgSDhenenCatLVeW/uBtnHPyhHOvG0C7TvfgecV+wHzIm5KUICgzmVpWS+IMEAeg==}

  '@shikijs/core@3.9.2':
    resolution: {integrity: sha512-3q/mzmw09B2B6PgFNeiaN8pkNOixWS726IHmJEpjDAcneDPMQmUg2cweT9cWXY4XcyQS3i6mOOUgQz9RRUP6HA==}

  '@shikijs/engine-javascript@3.9.2':
    resolution: {integrity: sha512-kUTRVKPsB/28H5Ko6qEsyudBiWEDLst+Sfi+hwr59E0GLHV0h8RfgbQU7fdN5Lt9A8R1ulRiZyTvAizkROjwDA==}

  '@shikijs/engine-oniguruma@3.9.2':
    resolution: {integrity: sha512-Vn/w5oyQ6TUgTVDIC/BrpXwIlfK6V6kGWDVVz2eRkF2v13YoENUvaNwxMsQU/t6oCuZKzqp9vqtEtEzKl9VegA==}

  '@shikijs/langs@3.9.2':
    resolution: {integrity: sha512-X1Q6wRRQXY7HqAuX3I8WjMscjeGjqXCg/Sve7J2GWFORXkSrXud23UECqTBIdCSNKJioFtmUGJQNKtlMMZMn0w==}

  '@shikijs/themes@3.9.2':
    resolution: {integrity: sha512-6z5lBPBMRfLyyEsgf6uJDHPa6NAGVzFJqH4EAZ+03+7sedYir2yJBRu2uPZOKmj43GyhVHWHvyduLDAwJQfDjA==}

  '@shikijs/types@3.9.2':
    resolution: {integrity: sha512-/M5L0Uc2ljyn2jKvj4Yiah7ow/W+DJSglVafvWAJ/b8AZDeeRAdMu3c2riDzB7N42VD+jSnWxeP9AKtd4TfYVw==}

  '@shikijs/vscode-textmate@10.0.2':
    resolution: {integrity: sha512-83yeghZ2xxin3Nj8z1NMd/NCuca+gsYXswywDy5bHvwlWL8tpTQmzGeUuHd9FC3E/SBEMvzJRwWEOz5gGes9Qg==}

  '@sindresorhus/merge-streams@4.0.0':
    resolution: {integrity: sha512-tlqY9xq5ukxTUZBmoOp+m61cqwQD5pHJtFY3Mn8CA8ps6yghLH/Hw8UPdqg4OLmFW3IFlcXnQNmo/dh8HzXYIQ==}
    engines: {node: '>=18'}

  '@stylistic/eslint-plugin@5.2.3':
    resolution: {integrity: sha512-oY7GVkJGVMI5benlBDCaRrSC1qPasafyv5dOBLLv5MTilMGnErKhO6ziEfodDDIZbo5QxPUNW360VudJOFODMw==}
    engines: {node: ^18.18.0 || ^20.9.0 || >=21.1.0}
    peerDependencies:
      eslint: '>=9.0.0'

  '@tailwindcss/node@4.1.11':
    resolution: {integrity: sha512-yzhzuGRmv5QyU9qLNg4GTlYI6STedBWRE7NjxP45CsFYYq9taI0zJXZBMqIC/c8fViNLhmrbpSFS57EoxUmD6Q==}

  '@tailwindcss/oxide-android-arm64@4.1.11':
    resolution: {integrity: sha512-3IfFuATVRUMZZprEIx9OGDjG3Ou3jG4xQzNTvjDoKmU9JdmoCohQJ83MYd0GPnQIu89YoJqvMM0G3uqLRFtetg==}
    engines: {node: '>= 10'}
    cpu: [arm64]
    os: [android]

  '@tailwindcss/oxide-darwin-arm64@4.1.11':
    resolution: {integrity: sha512-ESgStEOEsyg8J5YcMb1xl8WFOXfeBmrhAwGsFxxB2CxY9evy63+AtpbDLAyRkJnxLy2WsD1qF13E97uQyP1lfQ==}
    engines: {node: '>= 10'}
    cpu: [arm64]
    os: [darwin]

  '@tailwindcss/oxide-darwin-x64@4.1.11':
    resolution: {integrity: sha512-EgnK8kRchgmgzG6jE10UQNaH9Mwi2n+yw1jWmof9Vyg2lpKNX2ioe7CJdf9M5f8V9uaQxInenZkOxnTVL3fhAw==}
    engines: {node: '>= 10'}
    cpu: [x64]
    os: [darwin]

  '@tailwindcss/oxide-freebsd-x64@4.1.11':
    resolution: {integrity: sha512-xdqKtbpHs7pQhIKmqVpxStnY1skuNh4CtbcyOHeX1YBE0hArj2romsFGb6yUmzkq/6M24nkxDqU8GYrKrz+UcA==}
    engines: {node: '>= 10'}
    cpu: [x64]
    os: [freebsd]

  '@tailwindcss/oxide-linux-arm-gnueabihf@4.1.11':
    resolution: {integrity: sha512-ryHQK2eyDYYMwB5wZL46uoxz2zzDZsFBwfjssgB7pzytAeCCa6glsiJGjhTEddq/4OsIjsLNMAiMlHNYnkEEeg==}
    engines: {node: '>= 10'}
    cpu: [arm]
    os: [linux]

  '@tailwindcss/oxide-linux-arm64-gnu@4.1.11':
    resolution: {integrity: sha512-mYwqheq4BXF83j/w75ewkPJmPZIqqP1nhoghS9D57CLjsh3Nfq0m4ftTotRYtGnZd3eCztgbSPJ9QhfC91gDZQ==}
    engines: {node: '>= 10'}
    cpu: [arm64]
    os: [linux]

  '@tailwindcss/oxide-linux-arm64-musl@4.1.11':
    resolution: {integrity: sha512-m/NVRFNGlEHJrNVk3O6I9ggVuNjXHIPoD6bqay/pubtYC9QIdAMpS+cswZQPBLvVvEF6GtSNONbDkZrjWZXYNQ==}
    engines: {node: '>= 10'}
    cpu: [arm64]
    os: [linux]

  '@tailwindcss/oxide-linux-x64-gnu@4.1.11':
    resolution: {integrity: sha512-YW6sblI7xukSD2TdbbaeQVDysIm/UPJtObHJHKxDEcW2exAtY47j52f8jZXkqE1krdnkhCMGqP3dbniu1Te2Fg==}
    engines: {node: '>= 10'}
    cpu: [x64]
    os: [linux]

  '@tailwindcss/oxide-linux-x64-musl@4.1.11':
    resolution: {integrity: sha512-e3C/RRhGunWYNC3aSF7exsQkdXzQ/M+aYuZHKnw4U7KQwTJotnWsGOIVih0s2qQzmEzOFIJ3+xt7iq67K/p56Q==}
    engines: {node: '>= 10'}
    cpu: [x64]
    os: [linux]

  '@tailwindcss/oxide-wasm32-wasi@4.1.11':
    resolution: {integrity: sha512-Xo1+/GU0JEN/C/dvcammKHzeM6NqKovG+6921MR6oadee5XPBaKOumrJCXvopJ/Qb5TH7LX/UAywbqrP4lax0g==}
    engines: {node: '>=14.0.0'}
    cpu: [wasm32]
    bundledDependencies:
      - '@napi-rs/wasm-runtime'
      - '@emnapi/core'
      - '@emnapi/runtime'
      - '@tybys/wasm-util'
      - '@emnapi/wasi-threads'
      - tslib

  '@tailwindcss/oxide-win32-arm64-msvc@4.1.11':
    resolution: {integrity: sha512-UgKYx5PwEKrac3GPNPf6HVMNhUIGuUh4wlDFR2jYYdkX6pL/rn73zTq/4pzUm8fOjAn5L8zDeHp9iXmUGOXZ+w==}
    engines: {node: '>= 10'}
    cpu: [arm64]
    os: [win32]

  '@tailwindcss/oxide-win32-x64-msvc@4.1.11':
    resolution: {integrity: sha512-YfHoggn1j0LK7wR82TOucWc5LDCguHnoS879idHekmmiR7g9HUtMw9MI0NHatS28u/Xlkfi9w5RJWgz2Dl+5Qg==}
    engines: {node: '>= 10'}
    cpu: [x64]
    os: [win32]

  '@tailwindcss/oxide@4.1.11':
    resolution: {integrity: sha512-Q69XzrtAhuyfHo+5/HMgr1lAiPP/G40OMFAnws7xcFEYqcypZmdW8eGXaOUIeOl1dzPJBPENXgbjsOyhg2nkrg==}
    engines: {node: '>= 10'}

  '@tailwindcss/vite@4.1.11':
    resolution: {integrity: sha512-RHYhrR3hku0MJFRV+fN2gNbDNEh3dwKvY8XJvTxCSXeMOsCRSr+uKvDWQcbizrHgjML6ZmTE5OwMrl5wKcujCw==}
    peerDependencies:
      vite: ^5.2.0 || ^6 || ^7

  '@tybys/wasm-util@0.10.0':
    resolution: {integrity: sha512-VyyPYFlOMNylG45GoAe0xDoLwWuowvf92F9kySqzYh8vmYm7D2u4iUJKa1tOUpS70Ku13ASrOkS4ScXFsTaCNQ==}

  '@types/debug@4.1.12':
    resolution: {integrity: sha512-vIChWdVG3LG1SMxEvI/AK+FWJthlrqlTu7fbrlywTkkaONwk/UAGaULXRlf8vkzFBLVm0zkMdCquhL5aOjhXPQ==}

  '@types/estree@1.0.8':
    resolution: {integrity: sha512-dWHzHa2WqEXI/O1E9OjrocMTKJl2mSrEolh1Iomrv6U+JuNwaHXsXx9bLu5gG7BUWFIN0skIQJQ/L1rIex4X6w==}

  '@types/hast@3.0.4':
    resolution: {integrity: sha512-WPs+bbQw5aCj+x6laNGWLH3wviHtoCv/P3+otBhbOhJgG8qtpdAMlTCxLtsTWA7LH1Oh/bFCHsBn0TPS5m30EQ==}

  '@types/json-schema@7.0.15':
    resolution: {integrity: sha512-5+fP8P8MFNC+AyZCDxrB2pkZFPGzqQWUzpSeuuVLvm8VMcorNYavBqoFcxK8bQz4Qsbn4oUEEem4wDLfcysGHA==}

  '@types/linkify-it@5.0.0':
    resolution: {integrity: sha512-sVDA58zAw4eWAffKOaQH5/5j3XeayukzDk+ewSsnv3p4yJEZHCCzMDiZM8e0OUrRvmpGZ85jf4yDHkHsgBNr9Q==}

  '@types/markdown-it@14.1.2':
    resolution: {integrity: sha512-promo4eFwuiW+TfGxhi+0x3czqTYJkG8qB17ZUJiVF10Xm7NLVRSLUsfRTU/6h1e24VvRnXCx+hG7li58lkzog==}

  '@types/mdast@4.0.4':
    resolution: {integrity: sha512-kGaNbPh1k7AFzgpud/gMdvIm5xuECykRR+JnWKQno9TAXVa6WIVCGTPvYGekIDL4uwCZQSYbUxNBSb1aUo79oA==}

  '@types/mdurl@2.0.0':
    resolution: {integrity: sha512-RGdgjQUZba5p6QEFAVx2OGb8rQDL/cPRG7GiedRzMcJ1tYnUANBncjbSB1NRGwbvjcPeikRABz2nshyPk1bhWg==}

  '@types/ms@2.1.0':
    resolution: {integrity: sha512-GsCCIZDE/p3i96vtEqx+7dBUGXrc7zeSK3wwPHIaRThS+9OhWIXRqzs4d6k1SVU8g91DrNRWxWUGhp5KXQb2VA==}

  '@types/node@24.2.1':
    resolution: {integrity: sha512-DRh5K+ka5eJic8CjH7td8QpYEV6Zo10gfRkjHCO3weqZHWDtAaSTFtl4+VMqOJ4N5jcuhZ9/l+yy8rVgw7BQeQ==}

  '@types/react-dom@19.1.7':
    resolution: {integrity: sha512-i5ZzwYpqjmrKenzkoLM2Ibzt6mAsM7pxB6BCIouEVVmgiqaMj1TjaK7hnA36hbW5aZv20kx7Lw6hWzPWg0Rurw==}
    peerDependencies:
      '@types/react': ^19.0.0

  '@types/react@19.1.10':
    resolution: {integrity: sha512-EhBeSYX0Y6ye8pNebpKrwFJq7BoQ8J5SO6NlvNwwHjSj6adXJViPQrKlsyPw7hLBLvckEMO1yxeGdR82YBBlDg==}

  '@types/unist@3.0.3':
    resolution: {integrity: sha512-ko/gIFJRv177XgZsZcBwnqJN5x/Gien8qNOn0D5bQU/zAzVf9Zt3BlcUiLqhV9y4ARk0GbT3tnUiPNgnTXzc/Q==}

  '@typescript-eslint/eslint-plugin@8.39.1':
    resolution: {integrity: sha512-yYegZ5n3Yr6eOcqgj2nJH8cH/ZZgF+l0YIdKILSDjYFRjgYQMgv/lRjV5Z7Up04b9VYUondt8EPMqg7kTWgJ2g==}
    engines: {node: ^18.18.0 || ^20.9.0 || >=21.1.0}
    peerDependencies:
      '@typescript-eslint/parser': ^8.39.1
      eslint: ^8.57.0 || ^9.0.0
      typescript: '>=4.8.4 <6.0.0'

  '@typescript-eslint/parser@8.39.1':
    resolution: {integrity: sha512-pUXGCuHnnKw6PyYq93lLRiZm3vjuslIy7tus1lIQTYVK9bL8XBgJnCWm8a0KcTtHC84Yya1Q6rtll+duSMj0dg==}
    engines: {node: ^18.18.0 || ^20.9.0 || >=21.1.0}
    peerDependencies:
      eslint: ^8.57.0 || ^9.0.0
      typescript: '>=4.8.4 <6.0.0'

  '@typescript-eslint/project-service@8.39.1':
    resolution: {integrity: sha512-8fZxek3ONTwBu9ptw5nCKqZOSkXshZB7uAxuFF0J/wTMkKydjXCzqqga7MlFMpHi9DoG4BadhmTkITBcg8Aybw==}
    engines: {node: ^18.18.0 || ^20.9.0 || >=21.1.0}
    peerDependencies:
      typescript: '>=4.8.4 <6.0.0'

  '@typescript-eslint/scope-manager@8.39.1':
    resolution: {integrity: sha512-RkBKGBrjgskFGWuyUGz/EtD8AF/GW49S21J8dvMzpJitOF1slLEbbHnNEtAHtnDAnx8qDEdRrULRnWVx27wGBw==}
    engines: {node: ^18.18.0 || ^20.9.0 || >=21.1.0}

  '@typescript-eslint/tsconfig-utils@8.39.1':
    resolution: {integrity: sha512-ePUPGVtTMR8XMU2Hee8kD0Pu4NDE1CN9Q1sxGSGd/mbOtGZDM7pnhXNJnzW63zk/q+Z54zVzj44HtwXln5CvHA==}
    engines: {node: ^18.18.0 || ^20.9.0 || >=21.1.0}
    peerDependencies:
      typescript: '>=4.8.4 <6.0.0'

  '@typescript-eslint/type-utils@8.39.1':
    resolution: {integrity: sha512-gu9/ahyatyAdQbKeHnhT4R+y3YLtqqHyvkfDxaBYk97EcbfChSJXyaJnIL3ygUv7OuZatePHmQvuH5ru0lnVeA==}
    engines: {node: ^18.18.0 || ^20.9.0 || >=21.1.0}
    peerDependencies:
      eslint: ^8.57.0 || ^9.0.0
      typescript: '>=4.8.4 <6.0.0'

  '@typescript-eslint/types@8.39.1':
    resolution: {integrity: sha512-7sPDKQQp+S11laqTrhHqeAbsCfMkwJMrV7oTDvtDds4mEofJYir414bYKUEb8YPUm9QL3U+8f6L6YExSoAGdQw==}
    engines: {node: ^18.18.0 || ^20.9.0 || >=21.1.0}

  '@typescript-eslint/typescript-estree@8.39.1':
    resolution: {integrity: sha512-EKkpcPuIux48dddVDXyQBlKdeTPMmALqBUbEk38McWv0qVEZwOpVJBi7ugK5qVNgeuYjGNQxrrnoM/5+TI/BPw==}
    engines: {node: ^18.18.0 || ^20.9.0 || >=21.1.0}
    peerDependencies:
      typescript: '>=4.8.4 <6.0.0'

  '@typescript-eslint/utils@8.39.1':
    resolution: {integrity: sha512-VF5tZ2XnUSTuiqZFXCZfZs1cgkdd3O/sSYmdo2EpSyDlC86UM/8YytTmKnehOW3TGAlivqTDT6bS87B/GQ/jyg==}
    engines: {node: ^18.18.0 || ^20.9.0 || >=21.1.0}
    peerDependencies:
      eslint: ^8.57.0 || ^9.0.0
      typescript: '>=4.8.4 <6.0.0'

  '@typescript-eslint/visitor-keys@8.39.1':
    resolution: {integrity: sha512-W8FQi6kEh2e8zVhQ0eeRnxdvIoOkAp/CPAahcNio6nO9dsIwb9b34z90KOlheoyuVf6LSOEdjlkxSkapNEc+4A==}
    engines: {node: ^18.18.0 || ^20.9.0 || >=21.1.0}

  '@typescript/native-preview-darwin-arm64@7.0.0-dev.20250611.1':
    resolution: {integrity: sha512-FmLlxktvUP/j91ervWGZZ7909idVlHgEqHbetPXPpiABBqzMbE7de6qCiL+mNuZ6tcXHZ3eSng5yvQMLa4EX/w==}
    engines: {node: '>=20.6.0'}
    cpu: [arm64]
    os: [darwin]

  '@typescript/native-preview-darwin-arm64@7.0.0-dev.20250620.1':
    resolution: {integrity: sha512-z5WlrwpHTr8lfshW+0z+LNdnAI9GCGkOzpjp8SY3jO91ZFJJrB/DAwghOonFe/0b8QpX2t3QnEKt8rSEp3OgFA==}
    engines: {node: '>=20.6.0'}
    cpu: [arm64]
    os: [darwin]

  '@typescript/native-preview-darwin-x64@7.0.0-dev.20250611.1':
    resolution: {integrity: sha512-rdWrYFCz2BnhmOuHyPNApuP6kN04lFgKXcAftlpBj/hbSrW64RAB2+kDKbUqhrBf7UaUdN02RRLOEBiDK+zWsA==}
    engines: {node: '>=20.6.0'}
    cpu: [x64]
    os: [darwin]

  '@typescript/native-preview-darwin-x64@7.0.0-dev.20250620.1':
    resolution: {integrity: sha512-LfYl7DsRUKWGUEio6mtNtpcTXfcV9JGJEMkzpnwwacEgiZUORmYD4Ls4k+9Wo4qRm6F5LZo/RnkTnkAoOWtJnA==}
    engines: {node: '>=20.6.0'}
    cpu: [x64]
    os: [darwin]

  '@typescript/native-preview-linux-arm64@7.0.0-dev.20250611.1':
    resolution: {integrity: sha512-Abn9vNMJn48oJqrnUMmLap8jpI4lIq1Fb/tmWLnpST4S49/PxqJxo5g+WmT9Ql1CzBczHX+6kKXfowU4nAe1DA==}
    engines: {node: '>=20.6.0'}
    cpu: [arm64]
    os: [linux]

  '@typescript/native-preview-linux-arm64@7.0.0-dev.20250620.1':
    resolution: {integrity: sha512-Tq/DaRtPoddNUJbz/lqRFcz6Radppek2KV/J/g+KPCK3Y4tV8MFPnwLRNaUz21PunJEgnZYmZdhXBRz4PK2ckA==}
    engines: {node: '>=20.6.0'}
    cpu: [arm64]
    os: [linux]

  '@typescript/native-preview-linux-arm@7.0.0-dev.20250611.1':
    resolution: {integrity: sha512-saymYX8jnjYbvzxIyCb89egXMUVyB9A1Xa42sdAhMFyt7Yvr10v0XEf/ef+KS3fyja8XXTzvpaEca7DEVO60lQ==}
    engines: {node: '>=20.6.0'}
    cpu: [arm]
    os: [linux]

  '@typescript/native-preview-linux-arm@7.0.0-dev.20250620.1':
    resolution: {integrity: sha512-bLJOwKPX3opO951S2G4lBl+TqoiPAaUHNgCfudP0jkIXjy+LIcxZ+myztzba9rtrfQOXRjtE9Pdb+BTQBLzQ9g==}
    engines: {node: '>=20.6.0'}
    cpu: [arm]
    os: [linux]

  '@typescript/native-preview-linux-x64@7.0.0-dev.20250611.1':
    resolution: {integrity: sha512-zeWIXFbwPPhY47fR++NysyN6j8Q2GO8OBIetVr6pLr8h8o0U6FOLGdDgvfQjJ7eZ6/ZDzC27AjTVHmsXKRf4ww==}
    engines: {node: '>=20.6.0'}
    cpu: [x64]
    os: [linux]

  '@typescript/native-preview-linux-x64@7.0.0-dev.20250620.1':
    resolution: {integrity: sha512-klR9Ab0dntvWUR3/D+CnW/ub66WgnbZHcCbtxuGKYtmfZqjeJMpuEE6WNDxBKMmAAElsr1LL4C+jKCy7rU+D6A==}
    engines: {node: '>=20.6.0'}
    cpu: [x64]
    os: [linux]

  '@typescript/native-preview-win32-arm64@7.0.0-dev.20250611.1':
    resolution: {integrity: sha512-7aHRJxSWhxRCBehaRjVAvWSpMVQHgHrkMryXp/mJd63tJInEqQpvYbuA4C4wdNJCRl0iTAoqHwFBkJmNgvLK9g==}
    engines: {node: '>=20.6.0'}
    cpu: [arm64]
    os: [win32]

  '@typescript/native-preview-win32-arm64@7.0.0-dev.20250620.1':
    resolution: {integrity: sha512-SOTYzbc9VBhl+3OZaJWhPmAzzJccoveqnH4UgwZL8P89DGgyPAG0gvK0xTYZ/aJTVnrPvJmCZJy9kVsvEPKONA==}
    engines: {node: '>=20.6.0'}
    cpu: [arm64]
    os: [win32]

  '@typescript/native-preview-win32-x64@7.0.0-dev.20250611.1':
    resolution: {integrity: sha512-xZa/8hAFEjcd1/B9LJQPSxfs7P64jwcWIU3tNFtZLZgYs4ICJAUhbYxwPRO7bOrqkCIu2ZoviFw3VPTQsFAbBg==}
    engines: {node: '>=20.6.0'}
    cpu: [x64]
    os: [win32]

  '@typescript/native-preview-win32-x64@7.0.0-dev.20250620.1':
    resolution: {integrity: sha512-pgUNzOWHRxZBwh5QbJl4xi3J5Wznh/u8z1YnzDE3jhnLsmEJpzSR4K3p3otEtEwd2FfUqoFmdWV5YCved2lDHA==}
    engines: {node: '>=20.6.0'}
    cpu: [x64]
    os: [win32]

  '@typescript/native-preview@7.0.0-dev.20250611.1':
    resolution: {integrity: sha512-tmTHXiKI8Jzc2/sEnr0E8Ep4G9o7FBl0yVMvo70x3v9NtO3oFpU0J3CGdjNEQjMQOtk6u6sxualy6fISzKL8yw==}
    engines: {node: '>=20.6.0'}
    hasBin: true

  '@typescript/native-preview@7.0.0-dev.20250620.1':
    resolution: {integrity: sha512-fsQK/Id+L63vyrk4lQagXeqpLcTf3TPYcJUUmhK7A2wHQovJ4eQCEiD+aOQFKJ8v8feC2k7bLRdX1MO4+ZH6UQ==}
    engines: {node: '>=20.6.0'}
    hasBin: true

  '@ungap/structured-clone@1.3.0':
    resolution: {integrity: sha512-WmoN8qaIAo7WTYWbAZuG8PYEhn5fkz7dZrqTBZ7dtt//lL2Gwms1IcnQ5yHqjDfX8Ft5j4YzDM23f87zBfDe9g==}

  '@vitejs/plugin-react-oxc@0.2.3':
    resolution: {integrity: sha512-ONriHoEGQv+ITmeJQsHIpx7u1ms8Z68oIo3AdKCoaBTvZtF+AfDVviQ3tKgCTnIbz9NW8V2Rd/Q+5zjzpsht1g==}
    engines: {node: '>=20.0.0'}
    peerDependencies:
      vite: ^6.3.0 || ^7.0.0-beta.0

  '@vitest/eslint-plugin@1.3.4':
    resolution: {integrity: sha512-EOg8d0jn3BAiKnR55WkFxmxfWA3nmzrbIIuOXyTe6A72duryNgyU+bdBEauA97Aab3ho9kLmAwgPX63Ckj4QEg==}
    peerDependencies:
      eslint: '>= 8.57.0'
      typescript: '>= 5.0.0'
      vitest: '*'
    peerDependenciesMeta:
      typescript:
        optional: true
      vitest:
        optional: true

  '@vue/compiler-core@3.5.18':
    resolution: {integrity: sha512-3slwjQrrV1TO8MoXgy3aynDQ7lslj5UqDxuHnrzHtpON5CBinhWjJETciPngpin/T3OuW3tXUf86tEurusnztw==}

  '@vue/compiler-dom@3.5.18':
    resolution: {integrity: sha512-RMbU6NTU70++B1JyVJbNbeFkK+A+Q7y9XKE2EM4NLGm2WFR8x9MbAtWxPPLdm0wUkuZv9trpwfSlL6tjdIa1+A==}

  '@vue/compiler-sfc@3.5.18':
    resolution: {integrity: sha512-5aBjvGqsWs+MoxswZPoTB9nSDb3dhd1x30xrrltKujlCxo48j8HGDNj3QPhF4VIS0VQDUrA1xUfp2hEa+FNyXA==}

  '@vue/compiler-ssr@3.5.18':
    resolution: {integrity: sha512-xM16Ak7rSWHkM3m22NlmcdIM+K4BMyFARAfV9hYFl+SFuRzrZ3uGMNW05kA5pmeMa0X9X963Kgou7ufdbpOP9g==}

  '@vue/shared@3.5.18':
    resolution: {integrity: sha512-cZy8Dq+uuIXbxCZpuLd2GJdeSO/lIzIspC2WtkqIpje5QyFbvLaI5wZtdUjLHjGZrlVX6GilejatWwVYYRc8tA==}

  acorn-jsx@5.3.2:
    resolution: {integrity: sha512-rq9s+JNhf0IChjtDXxllJ7g41oZk5SlXtp0LHwyA5cejwn7vKmKp4pPri6YEePv2PU65sAsegbXtIinmDFDXgQ==}
    peerDependencies:
      acorn: ^6.0.0 || ^7.0.0 || ^8.0.0

  acorn@8.15.0:
    resolution: {integrity: sha512-NZyJarBfL7nWwIq+FDL6Zp/yHEhePMNnnJ0y3qfieCrmNvYct8uvtiV41UvlSe6apAfk0fY1FbWx+NwfmpvtTg==}
    engines: {node: '>=0.4.0'}
    hasBin: true

  ajv@6.12.6:
    resolution: {integrity: sha512-j3fVLgvTo527anyYyJOGTYJbG+vnnQYvE0m5mmkc1TK+nxAppkCLMIL0aZ4dblVCNoGShhm+kzE4ZUykBoMg4g==}

  ansi-styles@4.3.0:
    resolution: {integrity: sha512-zbB9rCJAT1rbjiVDb2hqKFHNYLxgtk8NURxZ3IZwD3F6NtxbXZQCnnSi1Lkx+IDohdPlFp222wVALIheZJQSEg==}
    engines: {node: '>=8'}

  ansis@4.1.0:
    resolution: {integrity: sha512-BGcItUBWSMRgOCe+SVZJ+S7yTRG0eGt9cXAHev72yuGcY23hnLA7Bky5L/xLyPINoSN95geovfBkqoTlNZYa7w==}
    engines: {node: '>=14'}

  anymatch@3.1.3:
    resolution: {integrity: sha512-KMReFUr0B4t+D+OBkjR3KYqvocp2XaSzO55UcB6mgQMd3KbcE+mWTyvVV7D/zsdEbNnV6acZUutkiHQXvTr1Rw==}
    engines: {node: '>= 8'}

  are-docs-informative@0.0.2:
    resolution: {integrity: sha512-ixiS0nLNNG5jNQzgZJNoUpBKdo9yTYZMGJ+QgT2jmjR7G7+QHRCc4v6LQ3NgE7EBJq+o0ams3waJwkrlBom8Ig==}
    engines: {node: '>=14'}

  argparse@2.0.1:
    resolution: {integrity: sha512-8+9WqebbFzpX9OR+Wa6O29asIogeRMzcGtAINdpMHHyAg10f05aSFVBbcEqGf/PXw1EjAZ+q2/bEBg3DvurK3Q==}

  ast-kit@2.1.1:
    resolution: {integrity: sha512-mfh6a7gKXE8pDlxTvqIc/syH/P3RkzbOF6LeHdcKztLEzYe6IMsRCL7N8vI7hqTGWNxpkCuuRTpT21xNWqhRtQ==}
    engines: {node: '>=20.18.0'}

  balanced-match@1.0.2:
    resolution: {integrity: sha512-3oSeUO0TMV67hN1AmbXsK4yaqU7tjiHlbxRDZOpH0KW9+CeX4bRAaX0Anxt0tx2MrpRpWwQaPwIlISEJhYU5Pw==}

  binary-extensions@2.3.0:
    resolution: {integrity: sha512-Ceh+7ox5qe7LJuLHoY0feh3pHuUDHAcRUeyL2VYghZwfpkNIy/+8Ocg0a3UuSoYzavmylwuLWQOf3hl0jjMMIw==}
    engines: {node: '>=8'}

  birecord@0.1.1:
    resolution: {integrity: sha512-VUpsf/qykW0heRlC8LooCq28Kxn3mAqKohhDG/49rrsQ1dT1CXyj/pgXS+5BSRzFTR/3DyIBOqQOrGyZOh71Aw==}

  birpc@2.5.0:
    resolution: {integrity: sha512-VSWO/W6nNQdyP520F1mhf+Lc2f8pjGQOtoHHm7Ze8Go1kX7akpVIrtTa0fn+HB0QJEDVacl6aO08YE0PgXfdnQ==}

  boolbase@1.0.0:
    resolution: {integrity: sha512-JZOSA7Mo9sNGB8+UjSgzdLtokWAky1zbztM3WRLCbZ70/3cTANmQmOdR7y2g+J0e2WXywy1yS468tY+IruqEww==}

  brace-expansion@1.1.12:
    resolution: {integrity: sha512-9T9UjW3r0UW5c1Q7GTwllptXwhvYmEzFhzMfZ9H7FQWt+uZePjZPjBP/W1ZEyZ1twGWom5/56TF4lPcqjnDHcg==}

  brace-expansion@2.0.2:
    resolution: {integrity: sha512-Jt0vHyM+jmUBqojB7E1NIYadt0vI0Qxjxd2TErW94wDz+E2LAm5vKMXXwg6ZZBTHPuUlDgQHKXvjGBdfcF1ZDQ==}

  braces@3.0.3:
    resolution: {integrity: sha512-yQbXgO/OSZVD2IsiLlro+7Hf6Q18EJrKSEsdoMzKePKXct3gvD8oLcOQdIzGupr5Fj+EDe8gO/lxc1BzfMpxvA==}
    engines: {node: '>=8'}

  browserslist@4.25.2:
    resolution: {integrity: sha512-0si2SJK3ooGzIawRu61ZdPCO1IncZwS8IzuX73sPZsXW6EQ/w/DAfPyKI8l1ETTCr2MnvqWitmlCUxgdul45jA==}
    engines: {node: ^6 || ^7 || ^8 || ^9 || ^10 || ^11 || ^12 || >=13.7}
    hasBin: true

  buffer-from@1.1.2:
    resolution: {integrity: sha512-E+XQCRwSbaaiChtv6k6Dwgc+bx+Bs6vuKJHHl5kox/BaKbhiXzqQOwK4cO22yElGp2OCmjwVhT3HmxgyPGnJfQ==}

  builtin-modules@5.0.0:
    resolution: {integrity: sha512-bkXY9WsVpY7CvMhKSR6pZilZu9Ln5WDrKVBUXf2S443etkmEO4V58heTecXcUIsNsi4Rx8JUO4NfX1IcQl4deg==}
    engines: {node: '>=18.20'}

  cac@6.7.14:
    resolution: {integrity: sha512-b6Ilus+c3RrdDk+JhLKUAQfzzgLEPy6wcXqS7f/xe1EETvsDP6GORG7SFuOs6cID5YkqchW/LXZbX5bc8j7ZcQ==}
    engines: {node: '>=8'}

  callsites@3.1.0:
    resolution: {integrity: sha512-P8BjAsXvZS+VIDUI11hHCQEv74YT67YUi5JJFNWIqL235sBmjX4+qx9Muvls5ivyNENctx46xQLQ3aTuE7ssaQ==}
    engines: {node: '>=6'}

  caniuse-lite@1.0.30001734:
    resolution: {integrity: sha512-uhE1Ye5vgqju6OI71HTQqcBCZrvHugk0MjLak7Q+HfoBgoq5Bi+5YnwjP4fjDgrtYr/l8MVRBvzz9dPD4KyK0A==}

  ccount@2.0.1:
    resolution: {integrity: sha512-eyrF0jiFpY+3drT6383f1qhkbGsLSifNAjA61IUjZjmLCWjItY6LB9ft9YhoDgwfmclB2zhu51Lc7+95b8NRAg==}

  chalk@4.1.2:
    resolution: {integrity: sha512-oKnbhFyRIXpUuez8iBMmyEa4nbj4IOQyuhc/wy9kY7/WVPcwIO9VA668Pu8RkO7+0G76SLROeyw9CpQ061i4mA==}
    engines: {node: '>=10'}

  change-case@5.4.4:
    resolution: {integrity: sha512-HRQyTk2/YPEkt9TnUPbOpr64Uw3KOicFWPVBb+xiHvd6eBx/qPr9xqfBFDT8P2vWsvvz4jbEkfDe71W3VyNu2w==}

  character-entities-html4@2.1.0:
    resolution: {integrity: sha512-1v7fgQRj6hnSwFpq1Eu0ynr/CDEw0rXo2B61qXrLNdHZmPKgb7fqS1a2JwF0rISo9q77jDI8VMEHoApn8qDoZA==}

  character-entities-legacy@3.0.0:
    resolution: {integrity: sha512-RpPp0asT/6ufRm//AJVwpViZbGM/MkjQFxJccQRHmISF/22NBtsHqAWmL+/pmkPWoIUJdWyeVleTl1wydHATVQ==}

  character-entities@2.0.2:
    resolution: {integrity: sha512-shx7oQ0Awen/BRIdkjkvz54PnEEI/EjwXDSIZp86/KKdbafHh1Df/RYGBhn4hbe2+uKC9FnT5UCEdyPz3ai9hQ==}

  chokidar@3.6.0:
    resolution: {integrity: sha512-7VT13fmjotKpGipCW9JEQAusEPE+Ei8nl6/g4FBAmIm0GOOLMua9NDDo/DWp0ZAxCr3cPq5ZpBqmPAQgDda2Pw==}
    engines: {node: '>= 8.10.0'}

  chokidar@4.0.3:
    resolution: {integrity: sha512-Qgzu8kfBvo+cA4962jnP1KkS6Dop5NS6g7R5LFYJr4b8Ub94PPQXUksCw9PvXoeXPRRddRNC5C1JQUR2SMGtnA==}
    engines: {node: '>= 14.16.0'}

  chownr@3.0.0:
    resolution: {integrity: sha512-+IxzY9BZOQd/XuYPRmrvEVjF/nqj5kgT4kEq7VofrDoM1MxoRjEWkrCC3EtLi59TVawxTAn+orJwFQcrqEN1+g==}
    engines: {node: '>=18'}

  ci-info@4.3.0:
    resolution: {integrity: sha512-l+2bNRMiQgcfILUi33labAZYIWlH1kWDp+ecNo5iisRKrbm0xcRyCww71/YU0Fkw0mAFpz9bJayXPjey6vkmaQ==}
    engines: {node: '>=8'}

  clean-regexp@1.0.0:
    resolution: {integrity: sha512-GfisEZEJvzKrmGWkvfhgzcz/BllN1USeqD2V6tg14OAOgaCD2Z/PUEuxnAZ/nPvmaHRG7a8y77p1T/IRQ4D1Hw==}
    engines: {node: '>=4'}

  color-convert@2.0.1:
    resolution: {integrity: sha512-RRECPsj7iu/xb5oKYcsFHSppFNnsj/52OVTRKb4zP5onXwVF3zVmmToNcOfGC+CRDpfK/U584fMg38ZHCaElKQ==}
    engines: {node: '>=7.0.0'}

  color-name@1.1.4:
    resolution: {integrity: sha512-dOy+3AuW3a2wNbZHIuMZpTcgjGuLU/uBL/ubcZF9OXbDo8ff4O8yVp5Bf0efS8uEoYo5q4Fx7dY9OgQGXgAsQA==}

  comma-separated-tokens@2.0.3:
    resolution: {integrity: sha512-Fu4hJdvzeylCfQPp9SGWidpzrMs7tTrlu6Vb8XGaRGck8QSNZJJp538Wrb60Lax4fPwR64ViY468OIUTbRlGZg==}

  commander@2.20.3:
    resolution: {integrity: sha512-GpVkmM8vF2vQUkj2LvZmD35JxeJOLCwJ9cUkugyk2nuhbv3+mJvpLYYt+0+USMxE+oj+ey/lJEnhZw75x/OMcQ==}

  comment-parser@1.4.1:
    resolution: {integrity: sha512-buhp5kePrmda3vhc5B9t7pUQXAb2Tnd0qgpkIhPhkHXxJpiPJ11H0ZEU0oBpJ2QztSbzG/ZxMj/CHsYJqRHmyg==}
    engines: {node: '>= 12.0.0'}

  compare-versions@6.1.1:
    resolution: {integrity: sha512-4hm4VPpIecmlg59CHXnRDnqGplJFrbLG4aFEl5vl6cK1u76ws3LLvX7ikFnTDl5vo39sjWD6AaDPYodJp/NNHg==}

  concat-map@0.0.1:
    resolution: {integrity: sha512-/Srv4dswyQNBfohGpz9o6Yb3Gz3SrUDqBH5rTuhGR7ahtlbYKnVxw2bCFMRljaA7EXHaXZ8wsHdodFvbkhKmqg==}

  confbox@0.1.8:
    resolution: {integrity: sha512-RMtmw0iFkeR4YV+fUOSucriAQNb9g8zFR52MWCtl+cCZOFRNL6zeB395vPzFhEjjn4fMxXudmELnl/KF/WrK6w==}

  confbox@0.2.2:
    resolution: {integrity: sha512-1NB+BKqhtNipMsov4xI/NnhCKp9XG9NamYp5PVm9klAT0fsrNPjaFICsCFhNhwZJKNh7zB/3q8qXz0E9oaMNtQ==}

  core-js-compat@3.45.0:
    resolution: {integrity: sha512-gRoVMBawZg0OnxaVv3zpqLLxaHmsubEGyTnqdpI/CEBvX4JadI1dMSHxagThprYRtSVbuQxvi6iUatdPxohHpA==}

  cross-spawn@7.0.6:
    resolution: {integrity: sha512-uV2QOWP2nWzsy2aMp8aRibhi9dlzF5Hgh5SHaB9OiTGEyDTiJJyx0uy51QXdyWbtAHNua4XJzUKca3OzKUd3vA==}
    engines: {node: '>= 8'}

  cssesc@3.0.0:
    resolution: {integrity: sha512-/Tb/JcjK111nNScGob5MNtsntNM1aCNUDipB/TkwZFhyDrrE47SOx/18wF2bbjgc3ZzCSKW1T5nt5EbFoAz/Vg==}
    engines: {node: '>=4'}
    hasBin: true

  csstype@3.1.3:
    resolution: {integrity: sha512-M1uQkMl8rQK/szD0LNhtqxIPLpimGm8sOBwU7lLnCpSbTyY3yeU1Vc7l4KT5zT4s/yOxHH5O7tIuuLOCnLADRw==}

  debug@4.4.1:
    resolution: {integrity: sha512-KcKCqiftBJcZr++7ykoDIEwSa3XWowTfNPo92BYxjXiyYEVrUQh2aLyhxBCwww+heortUFxEJYcRzosstTEBYQ==}
    engines: {node: '>=6.0'}
    peerDependencies:
      supports-color: '*'
    peerDependenciesMeta:
      supports-color:
        optional: true

  decode-named-character-reference@1.2.0:
    resolution: {integrity: sha512-c6fcElNV6ShtZXmsgNgFFV5tVX2PaV4g+MOAkb8eXHvn6sryJBrZa9r0zV6+dtTyoCKxtDy5tyQ5ZwQuidtd+Q==}

  deep-is@0.1.4:
    resolution: {integrity: sha512-oIPzksmTg4/MriiaYGO+okXDT7ztn/w3Eptv/+gSIdMdKsJo0u4CfYNFJPy+4SKMuCqGw2wxnA+URMg3t8a/bQ==}

  defu@6.1.4:
    resolution: {integrity: sha512-mEQCMmwJu317oSz8CwdIOdwf3xMif1ttiM8LTufzc3g6kR+9Pe236twL8j3IYT1F7GfRgGcW6MWxzZjLIkuHIg==}

  dequal@2.0.3:
    resolution: {integrity: sha512-0je+qPKHEMohvfRTCEo3CrPG6cAzAYgmzKyxRiYSSDkS6eGJdyVJm7WaYA5ECaAD9wLB2T4EEeymA5aFVcYXCA==}
    engines: {node: '>=6'}

  detect-libc@2.0.4:
    resolution: {integrity: sha512-3UDv+G9CsCKO1WKMGw9fwq/SWJYbI0c5Y7LU1AXYoDdbhE2AHQ6N6Nb34sG8Fj7T5APy8qXDCKuuIHd1BR0tVA==}
    engines: {node: '>=8'}

  devlop@1.1.0:
    resolution: {integrity: sha512-RWmIqhcFf1lRYBvNmr7qTNuyCt/7/ns2jbpp1+PalgE/rDQcBT0fioSMUpJ93irlUhC5hrg4cYqe6U+0ImW0rA==}

  diff@8.0.2:
    resolution: {integrity: sha512-sSuxWU5j5SR9QQji/o2qMvqRNYRDOcBTgsJ/DeCf4iSN4gW+gNMXM7wFIP+fdXZxoNiAnHUTGjCr+TSWXdRDKg==}
    engines: {node: '>=0.3.1'}

  dts-resolver@2.1.1:
    resolution: {integrity: sha512-3BiGFhB6mj5Kv+W2vdJseQUYW+SKVzAFJL6YNP6ursbrwy1fXHRotfHi3xLNxe4wZl/K8qbAFeCDjZLjzqxxRw==}
    engines: {node: '>=20.18.0'}
    peerDependencies:
      oxc-resolver: '>=11.0.0'
    peerDependenciesMeta:
      oxc-resolver:
        optional: true

  electron-to-chromium@1.5.200:
    resolution: {integrity: sha512-rFCxROw7aOe4uPTfIAx+rXv9cEcGx+buAF4npnhtTqCJk5KDFRnh3+KYj7rdVh6lsFt5/aPs+Irj9rZ33WMA7w==}

  empathic@2.0.0:
    resolution: {integrity: sha512-i6UzDscO/XfAcNYD75CfICkmfLedpyPDdozrLMmQc5ORaQcdMoc21OnlEylMIqI7U8eniKrPMxxtj8k0vhmJhA==}
    engines: {node: '>=14'}

  enhanced-resolve@5.18.2:
    resolution: {integrity: sha512-6Jw4sE1maoRJo3q8MsSIn2onJFbLTOjY9hlx4DZXmOKvLRd1Ok2kXmAGXaafL2+ijsJZ1ClYbl/pmqr9+k4iUQ==}
    engines: {node: '>=10.13.0'}

  enhanced-resolve@5.18.3:
    resolution: {integrity: sha512-d4lC8xfavMeBjzGr2vECC3fsGXziXZQyJxD868h2M/mBI3PwAuODxAkLkq5HYuvrPYcUtiLzsTo8U3PgX3Ocww==}
    engines: {node: '>=10.13.0'}

  entities@4.5.0:
    resolution: {integrity: sha512-V0hjH4dGPh9Ao5p0MoRY6BVqtwCjhz6vI5LT8AJ55H+4g9/4vbHx1I54fS0XuclLhDHArPQCiMjDxjaL8fPxhw==}
    engines: {node: '>=0.12'}

  es-module-lexer@1.7.0:
    resolution: {integrity: sha512-jEQoCwk8hyb2AZziIOLhDqpm5+2ww5uIE6lkO/6jcOCusfk6LhMHpXXfBLXTZ7Ydyt0j4VoUQv6uGNYbdW+kBA==}

  esbuild@0.25.9:
    resolution: {integrity: sha512-CRbODhYyQx3qp7ZEwzxOk4JBqmD/seJrzPa/cGjY1VtIn5E09Oi9/dB4JwctnfZ8Q8iT7rioVv5k/FNT/uf54g==}
    engines: {node: '>=18'}
    hasBin: true

  escalade@3.2.0:
    resolution: {integrity: sha512-WUj2qlxaQtO4g6Pq5c29GTcWGDyd8itL8zTlipgECz3JesAiiOKotd8JU6otB3PACgG6xkJUyVhboMS+bje/jA==}
    engines: {node: '>=6'}

  escape-string-regexp@1.0.5:
    resolution: {integrity: sha512-vbRorB5FUQWvla16U8R/qgaFIya2qGzwDrNmCZuYKrbdSUMG6I1ZCGQRefkRVhuOkIGVne7BQ35DSfo1qvJqFg==}
    engines: {node: '>=0.8.0'}

  escape-string-regexp@4.0.0:
    resolution: {integrity: sha512-TtpcNJ3XAzx3Gq8sWRzJaVajRs0uVxA2YAkdb1jm2YkPz4G6egUFAyA3n5vtEIZefPk5Wa4UXbKuS5fKkJWdgA==}
    engines: {node: '>=10'}

  escape-string-regexp@5.0.0:
    resolution: {integrity: sha512-/veY75JbMK4j1yjvuUxuVsiS/hr/4iHs9FTT6cgTexxdE0Ly/glccBAkloH/DofkjRbZU3bnoj38mOmhkZ0lHw==}
    engines: {node: '>=12'}

  eslint-compat-utils@0.5.1:
    resolution: {integrity: sha512-3z3vFexKIEnjHE3zCMRo6fn/e44U7T1khUjg+Hp0ZQMCigh28rALD0nPFBcGZuiLC5rLZa2ubQHDRln09JfU2Q==}
    engines: {node: '>=12'}
    peerDependencies:
      eslint: '>=6.0.0'

  eslint-compat-utils@0.6.5:
    resolution: {integrity: sha512-vAUHYzue4YAa2hNACjB8HvUQj5yehAZgiClyFVVom9cP8z5NSFq3PwB/TtJslN2zAMgRX6FCFCjYBbQh71g5RQ==}
    engines: {node: '>=12'}
    peerDependencies:
      eslint: '>=6.0.0'

  eslint-config-flat-gitignore@2.1.0:
    resolution: {integrity: sha512-cJzNJ7L+psWp5mXM7jBX+fjHtBvvh06RBlcweMhKD8jWqQw0G78hOW5tpVALGHGFPsBV+ot2H+pdDGJy6CV8pA==}
    peerDependencies:
      eslint: ^9.5.0

  eslint-flat-config-utils@2.1.1:
    resolution: {integrity: sha512-K8eaPkBemHkfbYsZH7z4lZ/tt6gNSsVh535Wh9W9gQBS2WjvfUbbVr2NZR3L1yiRCLuOEimYfPxCxODczD4Opg==}

  eslint-json-compat-utils@0.2.1:
    resolution: {integrity: sha512-YzEodbDyW8DX8bImKhAcCeu/L31Dd/70Bidx2Qex9OFUtgzXLqtfWL4Hr5fM/aCCB8QUZLuJur0S9k6UfgFkfg==}
    engines: {node: '>=12'}
    peerDependencies:
      '@eslint/json': '*'
      eslint: '*'
      jsonc-eslint-parser: ^2.4.0
    peerDependenciesMeta:
      '@eslint/json':
        optional: true

  eslint-merge-processors@2.0.0:
    resolution: {integrity: sha512-sUuhSf3IrJdGooquEUB5TNpGNpBoQccbnaLHsb1XkBLUPPqCNivCpY05ZcpCOiV9uHwO2yxXEWVczVclzMxYlA==}
    peerDependencies:
      eslint: '*'

  eslint-plugin-antfu@3.1.1:
    resolution: {integrity: sha512-7Q+NhwLfHJFvopI2HBZbSxWXngTwBLKxW1AGXLr2lEGxcEIK/AsDs8pn8fvIizl5aZjBbVbVK5ujmMpBe4Tvdg==}
    peerDependencies:
      eslint: '*'

  eslint-plugin-command@3.3.1:
    resolution: {integrity: sha512-fBVTXQ2y48TVLT0+4A6PFINp7GcdIailHAXbvPBixE7x+YpYnNQhFZxTdvnb+aWk+COgNebQKen/7m4dmgyWAw==}
    peerDependencies:
      eslint: '*'

  eslint-plugin-es-x@7.8.0:
    resolution: {integrity: sha512-7Ds8+wAAoV3T+LAKeu39Y5BzXCrGKrcISfgKEqTS4BDN8SFEDQd0S43jiQ8vIa3wUKD07qitZdfzlenSi8/0qQ==}
    engines: {node: ^14.18.0 || >=16.0.0}
    peerDependencies:
      eslint: '>=8'

  eslint-plugin-import-lite@0.3.0:
    resolution: {integrity: sha512-dkNBAL6jcoCsXZsQ/Tt2yXmMDoNt5NaBh/U7yvccjiK8cai6Ay+MK77bMykmqQA2bTF6lngaLCDij6MTO3KkvA==}
    engines: {node: ^18.18.0 || ^20.9.0 || >=21.1.0}
    peerDependencies:
      eslint: '>=9.0.0'
      typescript: '>=4.5'
    peerDependenciesMeta:
      typescript:
        optional: true

  eslint-plugin-jsdoc@52.0.4:
    resolution: {integrity: sha512-be5OzGlLExvcK13Il3noU7/v7WmAQGenTmCaBKf1pwVtPOb6X+PGFVnJad0QhMj4KKf45XjE4hbsBxv25q1fTg==}
    engines: {node: '>=20.11.0'}
    peerDependencies:
      eslint: ^7.0.0 || ^8.0.0 || ^9.0.0

  eslint-plugin-jsonc@2.20.1:
    resolution: {integrity: sha512-gUzIwQHXx7ZPypUoadcyRi4WbHW2TPixDr0kqQ4miuJBU0emJmyGTlnaT3Og9X2a8R1CDayN9BFSq5weGWbTng==}
    engines: {node: ^12.22.0 || ^14.17.0 || >=16.0.0}
    peerDependencies:
      eslint: '>=6.0.0'

  eslint-plugin-n@17.21.3:
    resolution: {integrity: sha512-MtxYjDZhMQgsWRm/4xYLL0i2EhusWT7itDxlJ80l1NND2AL2Vi5Mvneqv/ikG9+zpran0VsVRXTEHrpLmUZRNw==}
    engines: {node: ^18.18.0 || ^20.9.0 || >=21.1.0}
    peerDependencies:
      eslint: '>=8.23.0'

  eslint-plugin-no-only-tests@3.3.0:
    resolution: {integrity: sha512-brcKcxGnISN2CcVhXJ/kEQlNa0MEfGRtwKtWA16SkqXHKitaKIMrfemJKLKX1YqDU5C/5JY3PvZXd5jEW04e0Q==}
    engines: {node: '>=5.0.0'}

  eslint-plugin-oxlint@1.11.2:
    resolution: {integrity: sha512-I2dxNhSfaPdgCWoHcS4gFQ50gr+95WeQZiLJv7XlC4WXmqFtcG3gheRuz9efV5xcEwJO152HpxEngoGoxNUK8A==}

  eslint-plugin-perfectionist@4.15.0:
    resolution: {integrity: sha512-pC7PgoXyDnEXe14xvRUhBII8A3zRgggKqJFx2a82fjrItDs1BSI7zdZnQtM2yQvcyod6/ujmzb7ejKPx8lZTnw==}
    engines: {node: ^18.0.0 || >=20.0.0}
    peerDependencies:
      eslint: '>=8.45.0'

  eslint-plugin-pnpm@1.1.0:
    resolution: {integrity: sha512-sL93w0muBtjnogzk/loDsxzMbmXQOLP5Blw3swLDBXZgfb+qQI73bPcUbjVR+ZL+K62vGJdErV+43i3r5DsZPg==}
    peerDependencies:
      eslint: ^9.0.0

  eslint-plugin-react-debug@1.52.4:
    resolution: {integrity: sha512-6D6CUWP2sL1KYEGmNdudnj1Dt3tqy7e/XhVMkdQ6j/pw1M5HpQE6xK15B5WlvWfJWTYo4g15NXfuJKMHXNGHQw==}
    engines: {node: '>=18.18.0'}
    peerDependencies:
      eslint: ^8.57.0 || ^9.0.0
      typescript: ^4.9.5 || ^5.3.3
    peerDependenciesMeta:
      typescript:
        optional: true

  eslint-plugin-react-dom@1.52.4:
    resolution: {integrity: sha512-UVt3T48F48Nbl40eqSzwkjpUnLnobj0St7EwpbItMhEOgcwjle8Jrxe2odetQBCuwPZ0dkeH0yE1PbAlNfQU/A==}
    engines: {node: '>=18.18.0'}
    peerDependencies:
      eslint: ^8.57.0 || ^9.0.0
      typescript: ^4.9.5 || ^5.3.3
    peerDependenciesMeta:
      typescript:
        optional: true

  eslint-plugin-react-hooks-extra@1.52.4:
    resolution: {integrity: sha512-GUjMLCg8fRzM9cHXSTJximuYINUVmAJE5R/9J/lonDwRHf8vWG+KjsZXXdRfZExFgLRcwl/3OS4d1hnpIsowaw==}
    engines: {node: '>=18.18.0'}
    peerDependencies:
      eslint: ^8.57.0 || ^9.0.0
      typescript: ^4.9.5 || ^5.3.3
    peerDependenciesMeta:
      typescript:
        optional: true

  eslint-plugin-react-hooks@5.2.0:
    resolution: {integrity: sha512-+f15FfK64YQwZdJNELETdn5ibXEUQmW1DZL6KXhNnc2heoy/sg9VJJeT7n8TlMWouzWqSWavFkIhHyIbIAEapg==}
    engines: {node: '>=10'}
    peerDependencies:
      eslint: ^3.0.0 || ^4.0.0 || ^5.0.0 || ^6.0.0 || ^7.0.0 || ^8.0.0-0 || ^9.0.0

  eslint-plugin-react-naming-convention@1.52.4:
    resolution: {integrity: sha512-gv9HnUgseL2U9Cra3QQzxX2BapL+JnGgZzjoGxOuljInUWIqc5TQulpTlz4Tch3ZWlNGhwgHTKkFEziAO2c5Cg==}
    engines: {node: '>=18.18.0'}
    peerDependencies:
      eslint: ^8.57.0 || ^9.0.0
      typescript: ^4.9.5 || ^5.3.3
    peerDependenciesMeta:
      typescript:
        optional: true

  eslint-plugin-react-refresh@0.4.20:
    resolution: {integrity: sha512-XpbHQ2q5gUF8BGOX4dHe+71qoirYMhApEPZ7sfhF/dNnOF1UXnCMGZf79SFTBO7Bz5YEIT4TMieSlJBWhP9WBA==}
    peerDependencies:
      eslint: '>=8.40'

  eslint-plugin-react-web-api@1.52.4:
    resolution: {integrity: sha512-/n9QlX8Ol2GgXvQZ/a7QcCMZjr29Mk/N4KV09uyDB4tTxJdv/fQEvSm93FDtqM2OPuvA058oyWOM3ruHhGf8uw==}
    engines: {node: '>=18.18.0'}
    peerDependencies:
      eslint: ^8.57.0 || ^9.0.0
      typescript: ^4.9.5 || ^5.3.3
    peerDependenciesMeta:
      typescript:
        optional: true

  eslint-plugin-react-x@1.52.4:
    resolution: {integrity: sha512-znbM7mbL7tgm2PQbSAZ83jX2JTxpbXJQZk2vpJH98iEZCwcVvC3joiI6szLyyykAqFgldmpghebxvBnVw+aZMQ==}
    engines: {node: '>=18.18.0'}
    peerDependencies:
      eslint: ^8.57.0 || ^9.0.0
      ts-api-utils: ^2.1.0
      typescript: ^4.9.5 || ^5.3.3
    peerDependenciesMeta:
      ts-api-utils:
        optional: true
      typescript:
        optional: true

  eslint-plugin-regexp@2.10.0:
    resolution: {integrity: sha512-ovzQT8ESVn5oOe5a7gIDPD5v9bCSjIFJu57sVPDqgPRXicQzOnYfFN21WoQBQF18vrhT5o7UMKFwJQVVjyJ0ng==}
    engines: {node: ^18 || >=20}
    peerDependencies:
      eslint: '>=8.44.0'

  eslint-plugin-toml@0.12.0:
    resolution: {integrity: sha512-+/wVObA9DVhwZB1nG83D2OAQRrcQZXy+drqUnFJKymqnmbnbfg/UPmEMCKrJNcEboUGxUjYrJlgy+/Y930mURQ==}
    engines: {node: ^12.22.0 || ^14.17.0 || >=16.0.0}
    peerDependencies:
      eslint: '>=6.0.0'

  eslint-plugin-unicorn@60.0.0:
    resolution: {integrity: sha512-QUzTefvP8stfSXsqKQ+vBQSEsXIlAiCduS/V1Em+FKgL9c21U/IIm20/e3MFy1jyCf14tHAhqC1sX8OTy6VUCg==}
    engines: {node: ^20.10.0 || >=21.0.0}
    peerDependencies:
      eslint: '>=9.29.0'

  eslint-plugin-unused-imports@4.1.4:
    resolution: {integrity: sha512-YptD6IzQjDardkl0POxnnRBhU1OEePMV0nd6siHaRBbd+lyh6NAhFEobiznKU7kTsSsDeSD62Pe7kAM1b7dAZQ==}
    peerDependencies:
      '@typescript-eslint/eslint-plugin': ^8.0.0-0 || ^7.0.0 || ^6.0.0 || ^5.0.0
      eslint: ^9.0.0 || ^8.0.0
    peerDependenciesMeta:
      '@typescript-eslint/eslint-plugin':
        optional: true

  eslint-plugin-vue@10.4.0:
    resolution: {integrity: sha512-K6tP0dW8FJVZLQxa2S7LcE1lLw3X8VvB3t887Q6CLrFVxHYBXGANbXvwNzYIu6Ughx1bSJ5BDT0YB3ybPT39lw==}
    engines: {node: ^18.18.0 || ^20.9.0 || >=21.1.0}
    peerDependencies:
      '@typescript-eslint/parser': ^7.0.0 || ^8.0.0
      eslint: ^8.57.0 || ^9.0.0
      vue-eslint-parser: ^10.0.0
    peerDependenciesMeta:
      '@typescript-eslint/parser':
        optional: true

  eslint-plugin-yml@1.18.0:
    resolution: {integrity: sha512-9NtbhHRN2NJa/s3uHchO3qVVZw0vyOIvWlXWGaKCr/6l3Go62wsvJK5byiI6ZoYztDsow4GnS69BZD3GnqH3hA==}
    engines: {node: ^14.17.0 || >=16.0.0}
    peerDependencies:
      eslint: '>=6.0.0'

  eslint-processor-vue-blocks@2.0.0:
    resolution: {integrity: sha512-u4W0CJwGoWY3bjXAuFpc/b6eK3NQEI8MoeW7ritKj3G3z/WtHrKjkqf+wk8mPEy5rlMGS+k6AZYOw2XBoN/02Q==}
    peerDependencies:
      '@vue/compiler-sfc': ^3.3.0
      eslint: '>=9.0.0'

  eslint-scope@8.4.0:
    resolution: {integrity: sha512-sNXOfKCn74rt8RICKMvJS7XKV/Xk9kA7DyJr8mJik3S7Cwgy3qlkkmyS2uQB3jiJg6VNdZd/pDBJu0nvG2NlTg==}
    engines: {node: ^18.18.0 || ^20.9.0 || >=21.1.0}

  eslint-visitor-keys@3.4.3:
    resolution: {integrity: sha512-wpc+LXeiyiisxPlEkUzU6svyS1frIO3Mgxj1fdy7Pm8Ygzguax2N3Fa/D/ag1WqbOprdI+uY6wMUl8/a2G+iag==}
    engines: {node: ^12.22.0 || ^14.17.0 || >=16.0.0}

  eslint-visitor-keys@4.2.1:
    resolution: {integrity: sha512-Uhdk5sfqcee/9H/rCOJikYz67o0a2Tw2hGRPOG2Y1R2dg7brRe1uG0yaNQDHu+TO/uQPF/5eCapvYSmHUjt7JQ==}
    engines: {node: ^18.18.0 || ^20.9.0 || >=21.1.0}

  eslint@9.33.0:
    resolution: {integrity: sha512-TS9bTNIryDzStCpJN93aC5VRSW3uTx9sClUn4B87pwiCaJh220otoI0X8mJKr+VcPtniMdN8GKjlwgWGUv5ZKA==}
    engines: {node: ^18.18.0 || ^20.9.0 || >=21.1.0}
    hasBin: true
    peerDependencies:
      jiti: '*'
    peerDependenciesMeta:
      jiti:
        optional: true

  espree@10.4.0:
    resolution: {integrity: sha512-j6PAQ2uUr79PZhBjP5C5fhl8e39FmRnOjsD5lGnWrFU8i2G776tBK7+nP8KuQUTTyAZUwfQqXAgrVH5MbH9CYQ==}
    engines: {node: ^18.18.0 || ^20.9.0 || >=21.1.0}

  espree@9.6.1:
    resolution: {integrity: sha512-oruZaFkjorTpF32kDSI5/75ViwGeZginGGy2NoOSg3Q9bnwlnmDm4HLnkl0RE3n+njDXR037aY1+x58Z/zFdwQ==}
    engines: {node: ^12.22.0 || ^14.17.0 || >=16.0.0}

  esquery@1.6.0:
    resolution: {integrity: sha512-ca9pw9fomFcKPvFLXhBKUK90ZvGibiGOvRJNbjljY7s7uq/5YO4BOzcYtJqExdx99rF6aAcnRxHmcUHcz6sQsg==}
    engines: {node: '>=0.10'}

  esrecurse@4.3.0:
    resolution: {integrity: sha512-KmfKL3b6G+RXvP8N1vr3Tq1kL/oCFgn2NYXEtqP8/L3pKapUA4G8cFVaoF3SU323CD4XypR/ffioHmkti6/Tag==}
    engines: {node: '>=4.0'}

  estraverse@5.3.0:
    resolution: {integrity: sha512-MMdARuVEQziNTeJD8DgMqmhwR11BRQ/cBP+pLtYdSTnf3MIO8fFeiINEbX36ZdNlfU/7A9f3gUw49B3oQsvwBA==}
    engines: {node: '>=4.0'}

  estree-walker@2.0.2:
    resolution: {integrity: sha512-Rfkk/Mp/DL7JVje3u18FxFujQlTNR2q6QfMSMB7AvCBx91NGj/ba3kCfza0f6dVDbw7YlRf/nDrn7pQrCCyQ/w==}

  esutils@2.0.3:
    resolution: {integrity: sha512-kVscqXk4OCp68SZ0dkgEKVi6/8ij300KBWTJq32P/dYeWTSwK41WyTxalN1eRmA5Z9UU/LX9D7FWSmV9SAYx6g==}
    engines: {node: '>=0.10.0'}

  execa@8.0.1:
    resolution: {integrity: sha512-VyhnebXciFV2DESc+p6B+y0LjSm0krU4OgJN44qFAhBY0TJ+1V61tYD2+wHusZ6F9n5K+vl8k0sTy7PEfV4qpg==}
    engines: {node: '>=16.17'}

  execa@9.6.0:
    resolution: {integrity: sha512-jpWzZ1ZhwUmeWRhS7Qv3mhpOhLfwI+uAX4e5fOcXqwMR7EcJ0pj2kV1CVzHVMX/LphnKWD3LObjZCoJ71lKpHw==}
    engines: {node: ^18.19.0 || >=20.5.0}

  exsolve@1.0.7:
    resolution: {integrity: sha512-VO5fQUzZtI6C+vx4w/4BWJpg3s/5l+6pRQEHzFRM8WFi4XffSP1Z+4qi7GbjWbvRQEbdIco5mIMq+zX4rPuLrw==}

  fast-deep-equal@3.1.3:
    resolution: {integrity: sha512-f3qQ9oQy9j2AhBe/H9VC91wLmKBCCU/gDOnKNAYG5hswO7BLKj09Hc5HYNz9cGI++xlpDCIgDaitVs03ATR84Q==}

  fast-glob@3.3.3:
    resolution: {integrity: sha512-7MptL8U0cqcFdzIzwOTHoilX9x5BrNqye7Z/LuC7kCMRio1EMSyqRK3BEAUD7sXRq4iT4AzTVuZdhgQ2TCvYLg==}
    engines: {node: '>=8.6.0'}

  fast-json-stable-stringify@2.1.0:
    resolution: {integrity: sha512-lhd/wF+Lk98HZoTCtlVraHtfh5XYijIjalXck7saUtuanSDyLMxnHhSXEDJqHxD7msR8D0uCmqlkwjCV8xvwHw==}

  fast-levenshtein@2.0.6:
    resolution: {integrity: sha512-DCXu6Ifhqcks7TZKY3Hxp3y6qphY5SJZmrWMDrKcERSOXWQdMhU9Ig/PYrzyw/ul9jOIyh0N4M0tbC5hodg8dw==}

  fastq@1.19.1:
    resolution: {integrity: sha512-GwLTyxkCXjXbxqIhTsMI2Nui8huMPtnxg7krajPJAjnEG/iiOS7i+zCtWGZR9G0NBKbXKh6X9m9UIsYX/N6vvQ==}

  fault@2.0.1:
    resolution: {integrity: sha512-WtySTkS4OKev5JtpHXnib4Gxiurzh5NCGvWrFaZ34m6JehfTUhKZvn9njTfw48t6JumVQOmrKqpmGcdwxnhqBQ==}

  fdir@6.4.6:
    resolution: {integrity: sha512-hiFoqpyZcfNm1yc4u8oWCf9A2c4D3QjCrks3zmoVKVxpQRzmPNar1hUJcBG2RQHvEVGDN+Jm81ZheVLAQMK6+w==}
    peerDependencies:
      picomatch: ^3 || ^4
    peerDependenciesMeta:
      picomatch:
        optional: true

  figures@6.1.0:
    resolution: {integrity: sha512-d+l3qxjSesT4V7v2fh+QnmFnUWv9lSpjarhShNTgBOfA0ttejbQUAlHLitbjkoRiDulW0OPoQPYIGhIC8ohejg==}
    engines: {node: '>=18'}

  file-entry-cache@8.0.0:
    resolution: {integrity: sha512-XXTUwCvisa5oacNGRP9SfNtYBNAMi+RPwBFmblZEF7N7swHYQS6/Zfk7SRwx4D5j3CH211YNRco1DEMNVfZCnQ==}
    engines: {node: '>=16.0.0'}

  fill-range@7.1.1:
    resolution: {integrity: sha512-YsGpe3WHLK8ZYi4tWDg2Jy3ebRz2rXowDxnld4bkQB00cc/1Zw9AWnC0i9ztDJitivtQvaI9KaLyKrc+hBW0yg==}
    engines: {node: '>=8'}

  find-up-simple@1.0.1:
    resolution: {integrity: sha512-afd4O7zpqHeRyg4PfDQsXmlDe2PfdHtJt6Akt8jOWaApLOZk5JXs6VMR29lz03pRe9mpykrRCYIYxaJYcfpncQ==}
    engines: {node: '>=18'}

  find-up@5.0.0:
    resolution: {integrity: sha512-78/PXT1wlLLDgTzDs7sjq9hzz0vXD+zn+7wypEe4fXQxCmdmqfGsEPQxmiCSQI3ajFV91bVSsvNtrJRiW6nGng==}
    engines: {node: '>=10'}

  flat-cache@4.0.1:
    resolution: {integrity: sha512-f7ccFPK3SXFHpx15UIGyRJ/FJQctuKZ0zVuN3frBo4HnK3cay9VEW0R6yPYFHC0AgqhukPzKjq22t5DmAyqGyw==}
    engines: {node: '>=16'}

  flatted@3.3.3:
    resolution: {integrity: sha512-GX+ysw4PBCz0PzosHDepZGANEuFCMLrnRTiEy9McGjmkCQYwRq4A/X786G/fjM/+OjsWSU1ZrY5qyARZmO/uwg==}

  format@0.2.2:
    resolution: {integrity: sha512-wzsgA6WOq+09wrU1tsJ09udeR/YZRaeArL9e1wPbFg3GG2yDnC2ldKpxs4xunpFF9DgqCqOIra3bc1HWrJ37Ww==}
    engines: {node: '>=0.4.x'}

  fsevents@2.3.3:
    resolution: {integrity: sha512-5xoDfX+fL7faATnagmWPpbFtwh/R77WmMMqqHGS65C3vvB0YHrgF+B1YmZ3441tMj5n63k0212XNoJwzlhffQw==}
    engines: {node: ^8.16.0 || ^10.6.0 || >=11.0.0}
    os: [darwin]

  get-stream@8.0.1:
    resolution: {integrity: sha512-VaUJspBffn/LMCJVoMvSAdmscJyS1auj5Zulnn5UoYcY531UWmdwhRWkcGKnGU93m5HSXP9LP2usOryrBtQowA==}
    engines: {node: '>=16'}

  get-stream@9.0.1:
    resolution: {integrity: sha512-kVCxPF3vQM/N0B1PmoqVUqgHP+EeVjmZSQn+1oCRPxd2P21P2F19lIgbR3HBosbB1PUhOAoctJnfEn2GbN2eZA==}
    engines: {node: '>=18'}

  get-tsconfig@4.10.1:
    resolution: {integrity: sha512-auHyJ4AgMz7vgS8Hp3N6HXSmlMdUyhSUrfBF16w153rxtLIEOE+HGqaBppczZvnHLqQJfiHotCYpNhl0lUROFQ==}

  git-cliff-darwin-arm64@2.10.0:
    resolution: {integrity: sha512-/x+KW+CRCpfn3xG71YD0lpQd1MmKH+fhUI7aki5QkU8dRp+IBxieswwb+lJcU4+FcLEbAEL/8hVxrBawrcmLcA==}
    cpu: [arm64]
    os: [darwin]

  git-cliff-darwin-x64@2.10.0:
    resolution: {integrity: sha512-Yiufjb9wNEJ6Y//Na/BvfSd68sB4kp3NPKHtA9keO4UX+EM7xd4qy4daWUTnbDyvqJw4ZHWrdXND0SYoZ1qUqA==}
    cpu: [x64]
    os: [darwin]

  git-cliff-linux-arm64@2.10.0:
    resolution: {integrity: sha512-rGhsuItIwZlYmoW0h74dox7hJNVwG9H6h61URIh+Ey6EJaQGt7toh7GmgPBnhOnzKXHiVgMAfZaVNuhuuaYTKQ==}
    cpu: [arm64]
    os: [linux]

  git-cliff-linux-x64@2.10.0:
    resolution: {integrity: sha512-MSXv/vvZuSfjfB81i3LiqnjwJm63Go+Ns2L+USLYktHZ69uq1iEWuhqNrCAU4V1xP1i6VMdXeax8Q6gc4Msehg==}
    cpu: [x64]
    os: [linux]

  git-cliff-windows-arm64@2.10.0:
    resolution: {integrity: sha512-38iGWPi8O+0c3ejIYZ00d1cXmJ+0Sx0j9WzFBwE2HS2I938sJssrEdkzQyg+/1m8HG+a8yWK86wPEOxvfJ6kQQ==}
    cpu: [arm64]
    os: [win32]

  git-cliff-windows-x64@2.10.0:
    resolution: {integrity: sha512-ke5yHH2BKtOyQWEtvasw2Dfd18PRbVJjbU/0FrBNBh/AjPOIKctDR0IaApxDDuEk+tJcSmrOA8s44Hw+Pd72Ig==}
    cpu: [x64]
    os: [win32]

  git-cliff@2.10.0:
    resolution: {integrity: sha512-V7rIKfGsmXq5oUqFn8GJ+hkZcdl/enbrUwZIQl7dDgo/PxLOdiXD69+XG4zB7ufaPqhHcMzzH5TZwpFaPK3qNg==}
    engines: {node: '>=18.19 || >=20.6 || >=21'}
    hasBin: true

  github-slugger@2.0.0:
    resolution: {integrity: sha512-IaOQ9puYtjrkq7Y0Ygl9KDZnrf/aiUJYUpVf89y8kyaxbRG7Y1SrX/jaumrv81vc61+kiMempujsM3Yw7w5qcw==}

  glob-parent@5.1.2:
    resolution: {integrity: sha512-AOIgSQCepiJYwP3ARnGx+5VnTu2HBYdzbGP45eLw1vr3zB3vZLeyed1sC9hnbcOc9/SrMyM5RPQrkGz4aS9Zow==}
    engines: {node: '>= 6'}

  glob-parent@6.0.2:
    resolution: {integrity: sha512-XxwI8EOhVQgWp6iDL+3b0r86f4d6AX6zSU55HfB4ydCEuXLXc5FcYeOu+nnGftS4TEju/11rt4KJPTMgbfmv4A==}
    engines: {node: '>=10.13.0'}

  globals@14.0.0:
    resolution: {integrity: sha512-oahGvuMGQlPw/ivIYBjVSrWAfWLBeku5tpPE2fOPLi+WHffIWbuh2tCjhyQhTBPMf5E9jDEH4FOmTYgYwbKwtQ==}
    engines: {node: '>=18'}

  globals@15.15.0:
    resolution: {integrity: sha512-7ACyT3wmyp3I61S4fG682L0VA2RGD9otkqGJIwNUMF1SWUombIIk+af1unuDYgMm082aHYwD+mzJvv9Iu8dsgg==}
    engines: {node: '>=18'}

  globals@16.3.0:
    resolution: {integrity: sha512-bqWEnJ1Nt3neqx2q5SFfGS8r/ahumIakg3HcwtNlrVlwXIeNumWn/c7Pn/wKzGhf6SaW6H6uWXLqC30STCMchQ==}
    engines: {node: '>=18'}

  globrex@0.1.2:
    resolution: {integrity: sha512-uHJgbwAMwNFf5mLst7IWLNg14x1CkeqglJb/K3doi4dw6q2IvAAmM/Y81kevy83wP+Sst+nutFTYOGg3d1lsxg==}

  graceful-fs@4.2.11:
    resolution: {integrity: sha512-RbJ5/jmFcNNCcDV5o9eTnBLJ/HszWV0P73bc+Ff4nS/rJj+YaS6IGyiOL0VoBYX+l1Wrl3k63h/KrH+nhJ0XvQ==}

  graphemer@1.4.0:
    resolution: {integrity: sha512-EtKwoO6kxCL9WO5xipiHTZlSzBm7WLT627TqC/uVRd0HKmq8NXyebnNYxDoBi7wt8eTWrUrKXCOVaFq9x1kgag==}

  has-flag@4.0.0:
    resolution: {integrity: sha512-EykJT/Q1KjTWctppgIAgfSO0tKVuZUjhgMr17kqTumMl6Afv3EISleU7qZUzoXDFTAHTDC4NOoG/ZxU3EvlMPQ==}
    engines: {node: '>=8'}

  hast-util-to-html@9.0.5:
    resolution: {integrity: sha512-OguPdidb+fbHQSU4Q4ZiLKnzWo8Wwsf5bZfbvu7//a9oTYoqD/fWpe96NuHkoS9h0ccGOTe0C4NGXdtS0iObOw==}

  hast-util-whitespace@3.0.0:
    resolution: {integrity: sha512-88JUN06ipLwsnv+dVn+OIYOvAuvBMy/Qoi6O7mQHxdPXpjy+Cd6xRkWwux7DKO+4sYILtLBRIKgsdpS2gQc7qw==}

  hookable@5.5.3:
    resolution: {integrity: sha512-Yc+BQe8SvoXH1643Qez1zqLRmbA5rCL+sSmk6TVos0LWVfNIB7PGncdlId77WzLGSIB5KaWgTaNTs2lNVEI6VQ==}

  html-void-elements@3.0.0:
    resolution: {integrity: sha512-bEqo66MRXsUGxWHV5IP0PUiAWwoEjba4VCzg0LjFJBpchPaTfyfCKTG6bc5F8ucKec3q5y6qOdGyYTSBEvhCrg==}

  human-signals@5.0.0:
    resolution: {integrity: sha512-AXcZb6vzzrFAUE61HnN4mpLqd/cSIwNQjtNWR0euPm6y0iqx3G4gOXaIDdtdDwZmhwe82LA6+zinmW4UBWVePQ==}
    engines: {node: '>=16.17.0'}

  human-signals@8.0.1:
    resolution: {integrity: sha512-eKCa6bwnJhvxj14kZk5NCPc6Hb6BdsU9DZcOnmQKSnO1VKrfV0zCvtttPZUsBvjmNDn8rpcJfpwSYnHBjc95MQ==}
    engines: {node: '>=18.18.0'}

  ignore@5.3.2:
    resolution: {integrity: sha512-hsBTNUqQTDwkWtcdYI2i06Y/nUBEsNEDJKjWdigLvegy8kDuJAS8uRlpkkcQpyEXL0Z/pjDy5HBmMjRCJ2gq+g==}
    engines: {node: '>= 4'}

  ignore@7.0.5:
    resolution: {integrity: sha512-Hs59xBNfUIunMFgWAbGX5cq6893IbWg4KnrjbYwX3tx0ztorVgTDA6B2sxf8ejHJ4wz8BqGUMYlnzNBer5NvGg==}
    engines: {node: '>= 4'}

  import-fresh@3.3.1:
    resolution: {integrity: sha512-TR3KfrTZTYLPB6jUjfx6MF9WcWrHL9su5TObK4ZkYgBdWKPOFoSoQIdEuTuR82pmtxH2spWG9h6etwfr1pLBqQ==}
    engines: {node: '>=6'}

  imurmurhash@0.1.4:
    resolution: {integrity: sha512-JmXMZ6wuvDmLiHEml9ykzqO6lwFbof0GG4IkcGaENdCRDDmMVnny7s5HsIgHCbaq0w2MyPhDqkhTUgS2LU2PHA==}
    engines: {node: '>=0.8.19'}

  indent-string@5.0.0:
    resolution: {integrity: sha512-m6FAo/spmsW2Ab2fU35JTYwtOKa2yAwXSwgjSv1TJzh4Mh7mC3lzAOVLBprb72XsTrgkEIsl7YrFNAiDiRhIGg==}
    engines: {node: '>=12'}

  is-binary-path@2.1.0:
    resolution: {integrity: sha512-ZMERYes6pDydyuGidse7OsHxtbI7WVeUEozgR/g7rd0xUimYNlvZRE/K2MgZTjWy725IfelLeVcEM97mmtRGXw==}
    engines: {node: '>=8'}

  is-builtin-module@5.0.0:
    resolution: {integrity: sha512-f4RqJKBUe5rQkJ2eJEJBXSticB3hGbN9j0yxxMQFqIW89Jp9WYFtzfTcRlstDKVUTRzSOTLKRfO9vIztenwtxA==}
    engines: {node: '>=18.20'}

  is-extglob@2.1.1:
    resolution: {integrity: sha512-SbKbANkN603Vi4jEZv49LeVJMn4yGwsbzZworEoyEiutsN3nJYdbO36zfhGJ6QEDpOZIFkDtnq5JRxmvl3jsoQ==}
    engines: {node: '>=0.10.0'}

  is-glob@4.0.3:
    resolution: {integrity: sha512-xelSayHH36ZgE7ZWhli7pW34hNbNl8Ojv5KVmkJD4hBdD3th8Tfk9vYasLM+mXWOZhFkgZfxhLSnrwRr4elSSg==}
    engines: {node: '>=0.10.0'}

  is-immutable-type@5.0.1:
    resolution: {integrity: sha512-LkHEOGVZZXxGl8vDs+10k3DvP++SEoYEAJLRk6buTFi6kD7QekThV7xHS0j6gpnUCQ0zpud/gMDGiV4dQneLTg==}
    peerDependencies:
      eslint: '*'
      typescript: '>=4.7.4'

  is-number@7.0.0:
    resolution: {integrity: sha512-41Cifkg6e8TylSpdtTpeLVMqvSBEVzTttHvERD741+pnZ8ANv0004MRL43QKPDlK9cGvNp6NZWZUBlbGXYxxng==}
    engines: {node: '>=0.12.0'}

  is-plain-obj@4.1.0:
    resolution: {integrity: sha512-+Pgi+vMuUNkJyExiMBt5IlFoMyKnr5zhJ4Uspz58WOhBF5QoIZkFyNHIbBAtHwzVAgk5RtndVNsDRN61/mmDqg==}
    engines: {node: '>=12'}

  is-stream@3.0.0:
    resolution: {integrity: sha512-LnQR4bZ9IADDRSkvpqMGvt/tEJWclzklNgSw48V5EAaAeDd6qGvN8ei6k5p0tvxSR171VmGyHuTiAOfxAbr8kA==}
    engines: {node: ^12.20.0 || ^14.13.1 || >=16.0.0}

  is-stream@4.0.1:
    resolution: {integrity: sha512-Dnz92NInDqYckGEUJv689RbRiTSEHCQ7wOVeALbkOz999YpqT46yMRIGtSNl2iCL1waAZSx40+h59NV/EwzV/A==}
    engines: {node: '>=18'}

  is-unicode-supported@2.1.0:
    resolution: {integrity: sha512-mE00Gnza5EEB3Ds0HfMyllZzbBrmLOX3vfWoj9A9PEnTfratQ/BcaJOuMhnkhjXvb2+FkY3VuHqtAGpTPmglFQ==}
    engines: {node: '>=18'}

  isexe@2.0.0:
    resolution: {integrity: sha512-RHxMLp9lnKHGHRng9QFhRCMbYAcVpn69smSGcq3f36xjgVVWThj4qqLbTLlq7Ssj8B+fIQ1EuCEGI2lKsyQeIw==}

  jiti@2.5.1:
    resolution: {integrity: sha512-twQoecYPiVA5K/h6SxtORw/Bs3ar+mLUtoPSc7iMXzQzK8d7eJ/R09wmTwAjiamETn1cXYPGfNnu7DMoHgu12w==}
    hasBin: true

  js-yaml@4.1.0:
    resolution: {integrity: sha512-wpxZs9NoxZaJESJGIZTyDEaYpl0FKSA+FB9aJiyemKhMwkxQg63h4T1KJgUGHpTqPDNRcmmYLugrRjJlBtWvRA==}
    hasBin: true

  jsdoc-type-pratt-parser@4.1.0:
    resolution: {integrity: sha512-Hicd6JK5Njt2QB6XYFS7ok9e37O8AYk3jTcppG4YVQnYjOemymvTcmc7OWsmq/Qqj5TdRFO5/x/tIPmBeRtGHg==}
    engines: {node: '>=12.0.0'}

  jsesc@3.0.2:
    resolution: {integrity: sha512-xKqzzWXDttJuOcawBt4KnKHHIf5oQ/Cxax+0PWFG+DFDgHNAdi+TXECADI+RYiFUMmx8792xsMbbgXj4CwnP4g==}
    engines: {node: '>=6'}
    hasBin: true

  jsesc@3.1.0:
    resolution: {integrity: sha512-/sM3dO2FOzXjKQhJuo0Q173wf2KOo8t4I8vHy6lF9poUp7bKT0/NHE8fPX23PwfhnykfqnC2xRxOnVw5XuGIaA==}
    engines: {node: '>=6'}
    hasBin: true

  json-buffer@3.0.1:
    resolution: {integrity: sha512-4bV5BfR2mqfQTJm+V5tPPdf+ZpuhiIvTuAB5g8kcrXOZpTT/QwwVRWBywX1ozr6lEuPdbHxwaJlm9G6mI2sfSQ==}

  json-schema-traverse@0.4.1:
    resolution: {integrity: sha512-xbbCH5dCYU5T8LcEhhuh7HJ88HXuW3qsI3Y0zOZFKfZEHcpWiHU/Jxzk629Brsab/mMiHQti9wMP+845RPe3Vg==}

  json-stable-stringify-without-jsonify@1.0.1:
    resolution: {integrity: sha512-Bdboy+l7tA3OGW6FjyFHWkP5LuByj1Tk33Ljyq0axyzdk9//JSi2u3fP1QSmd1KNwq6VOKYGlAu87CisVir6Pw==}

  jsonc-eslint-parser@2.4.0:
    resolution: {integrity: sha512-WYDyuc/uFcGp6YtM2H0uKmUwieOuzeE/5YocFJLnLfclZ4inf3mRn8ZVy1s7Hxji7Jxm6Ss8gqpexD/GlKoGgg==}
    engines: {node: ^12.22.0 || ^14.17.0 || >=16.0.0}

  jsonc-parser@3.3.1:
    resolution: {integrity: sha512-HUgH65KyejrUFPvHFPbqOY0rsFip3Bo5wb4ngvdi1EpCYWUQDC5V+Y7mZws+DLkr4M//zQJoanu1SP+87Dv1oQ==}

  keyv@4.5.4:
    resolution: {integrity: sha512-oxVHkHR/EJf2CNXnWxRLW6mg7JyCCUcG0DtEGmL2ctUo1PNTin1PUil+r/+4r5MpVgC/fn1kjsx7mjSujKqIpw==}

  levn@0.4.1:
    resolution: {integrity: sha512-+bT2uH4E5LGE7h/n3evcS/sQlJXCpIp6ym8OWJ5eV6+67Dsql/LaaT7qJBAt2rzfoa/5QBGBhxDix1dMt2kQKQ==}
    engines: {node: '>= 0.8.0'}

  lightningcss-darwin-arm64@1.30.1:
    resolution: {integrity: sha512-c8JK7hyE65X1MHMN+Viq9n11RRC7hgin3HhYKhrMyaXflk5GVplZ60IxyoVtzILeKr+xAJwg6zK6sjTBJ0FKYQ==}
    engines: {node: '>= 12.0.0'}
    cpu: [arm64]
    os: [darwin]

  lightningcss-darwin-x64@1.30.1:
    resolution: {integrity: sha512-k1EvjakfumAQoTfcXUcHQZhSpLlkAuEkdMBsI/ivWw9hL+7FtilQc0Cy3hrx0AAQrVtQAbMI7YjCgYgvn37PzA==}
    engines: {node: '>= 12.0.0'}
    cpu: [x64]
    os: [darwin]

  lightningcss-freebsd-x64@1.30.1:
    resolution: {integrity: sha512-kmW6UGCGg2PcyUE59K5r0kWfKPAVy4SltVeut+umLCFoJ53RdCUWxcRDzO1eTaxf/7Q2H7LTquFHPL5R+Gjyig==}
    engines: {node: '>= 12.0.0'}
    cpu: [x64]
    os: [freebsd]

  lightningcss-linux-arm-gnueabihf@1.30.1:
    resolution: {integrity: sha512-MjxUShl1v8pit+6D/zSPq9S9dQ2NPFSQwGvxBCYaBYLPlCWuPh9/t1MRS8iUaR8i+a6w7aps+B4N0S1TYP/R+Q==}
    engines: {node: '>= 12.0.0'}
    cpu: [arm]
    os: [linux]

  lightningcss-linux-arm64-gnu@1.30.1:
    resolution: {integrity: sha512-gB72maP8rmrKsnKYy8XUuXi/4OctJiuQjcuqWNlJQ6jZiWqtPvqFziskH3hnajfvKB27ynbVCucKSm2rkQp4Bw==}
    engines: {node: '>= 12.0.0'}
    cpu: [arm64]
    os: [linux]

  lightningcss-linux-arm64-musl@1.30.1:
    resolution: {integrity: sha512-jmUQVx4331m6LIX+0wUhBbmMX7TCfjF5FoOH6SD1CttzuYlGNVpA7QnrmLxrsub43ClTINfGSYyHe2HWeLl5CQ==}
    engines: {node: '>= 12.0.0'}
    cpu: [arm64]
    os: [linux]

  lightningcss-linux-x64-gnu@1.30.1:
    resolution: {integrity: sha512-piWx3z4wN8J8z3+O5kO74+yr6ze/dKmPnI7vLqfSqI8bccaTGY5xiSGVIJBDd5K5BHlvVLpUB3S2YCfelyJ1bw==}
    engines: {node: '>= 12.0.0'}
    cpu: [x64]
    os: [linux]

  lightningcss-linux-x64-musl@1.30.1:
    resolution: {integrity: sha512-rRomAK7eIkL+tHY0YPxbc5Dra2gXlI63HL+v1Pdi1a3sC+tJTcFrHX+E86sulgAXeI7rSzDYhPSeHHjqFhqfeQ==}
    engines: {node: '>= 12.0.0'}
    cpu: [x64]
    os: [linux]

  lightningcss-win32-arm64-msvc@1.30.1:
    resolution: {integrity: sha512-mSL4rqPi4iXq5YVqzSsJgMVFENoa4nGTT/GjO2c0Yl9OuQfPsIfncvLrEW6RbbB24WtZ3xP/2CCmI3tNkNV4oA==}
    engines: {node: '>= 12.0.0'}
    cpu: [arm64]
    os: [win32]

  lightningcss-win32-x64-msvc@1.30.1:
    resolution: {integrity: sha512-PVqXh48wh4T53F/1CCu8PIPCxLzWyCnn/9T5W1Jpmdy5h9Cwd+0YQS6/LwhHXSafuc61/xg9Lv5OrCby6a++jg==}
    engines: {node: '>= 12.0.0'}
    cpu: [x64]
    os: [win32]

  lightningcss@1.30.1:
    resolution: {integrity: sha512-xi6IyHML+c9+Q3W0S4fCQJOym42pyurFiJUHEcEyHS0CeKzia4yZDEsLlqOFykxOdHpNy0NmvVO31vcSqAxJCg==}
    engines: {node: '>= 12.0.0'}

  linkify-it@5.0.0:
    resolution: {integrity: sha512-5aHCbzQRADcdP+ATqnDuhhJ/MRIqDkZX5pyjFHRRysS8vZ5AbqGEoFIb6pYHPZ+L/OC2Lc+xT8uHVVR5CAK/wQ==}

  local-pkg@1.1.1:
    resolution: {integrity: sha512-WunYko2W1NcdfAFpuLUoucsgULmgDBRkdxHxWQ7mK0cQqwPiy8E1enjuRBrhLtZkB5iScJ1XIPdhVEFK8aOLSg==}
    engines: {node: '>=14'}

  locate-path@6.0.0:
    resolution: {integrity: sha512-iPZK6eYjbxRu3uB4/WZ3EsEIMJFMqAoopl3R+zuq0UjcAm/MO6KCweDgPfP3elTztoKP3KtnVHxTn2NHBSDVUw==}
    engines: {node: '>=10'}

  lodash.merge@4.6.2:
    resolution: {integrity: sha512-0KpjqXRVvrYyCsX1swR/XTK0va6VQkQM6MNo7PqW77ByjAhoARA8EfrP1N4+KlKj8YS0ZUCtRT/YUuhyYDujIQ==}

  lodash@4.17.21:
    resolution: {integrity: sha512-v2kDEe57lecTulaDIuNTPy3Ry4gLGJ6Z1O3vE1krgXZNrsQ+LFTGHVxVjcXPs17LhbZVGedAJv8XZ1tvj5FvSg==}

  longest-streak@3.1.0:
    resolution: {integrity: sha512-9Ri+o0JYgehTaVBBDoMqIl8GXtbWg711O3srftcHhZ0dqnETqLaoIK0x17fUw9rFSlK/0NlsKe0Ahhyl5pXE2g==}

  magic-string@0.30.17:
    resolution: {integrity: sha512-sNPKHvyjVf7gyjwS4xGTaW/mCnF8wnjtifKBEhxfZ7E/S8tQ0rssrwGNn6q8JH/ohItJfSQp9mBtQYuTlH5QnA==}

  markdown-it@14.1.0:
    resolution: {integrity: sha512-a54IwgWPaeBCAAsv13YgmALOF1elABB08FxO9i+r4VFk5Vl4pKokRPeX8u5TCgSsPi6ec1otfLjdOpVcgbpshg==}
    hasBin: true

  markdown-table@3.0.4:
    resolution: {integrity: sha512-wiYz4+JrLyb/DqW2hkFJxP7Vd7JuTDm77fvbM8VfEQdmSMqcImWeeRbHwZjBjIFki/VaMK2BhFi7oUUZeM5bqw==}

  mdast-util-find-and-replace@3.0.2:
    resolution: {integrity: sha512-Tmd1Vg/m3Xz43afeNxDIhWRtFZgM2VLyaf4vSTYwudTyeuTneoL3qtWMA5jeLyz/O1vDJmmV4QuScFCA2tBPwg==}

  mdast-util-from-markdown@2.0.2:
    resolution: {integrity: sha512-uZhTV/8NBuw0WHkPTrCqDOl0zVe1BIng5ZtHoDk49ME1qqcjYmmLmOf0gELgcRMxN4w2iuIeVso5/6QymSrgmA==}

  mdast-util-frontmatter@2.0.1:
    resolution: {integrity: sha512-LRqI9+wdgC25P0URIJY9vwocIzCcksduHQ9OF2joxQoyTNVduwLAFUzjoopuRJbJAReaKrNQKAZKL3uCMugWJA==}

  mdast-util-gfm-autolink-literal@2.0.1:
    resolution: {integrity: sha512-5HVP2MKaP6L+G6YaxPNjuL0BPrq9orG3TsrZ9YXbA3vDw/ACI4MEsnoDpn6ZNm7GnZgtAcONJyPhOP8tNJQavQ==}

  mdast-util-gfm-footnote@2.1.0:
    resolution: {integrity: sha512-sqpDWlsHn7Ac9GNZQMeUzPQSMzR6Wv0WKRNvQRg0KqHh02fpTz69Qc1QSseNX29bhz1ROIyNyxExfawVKTm1GQ==}

  mdast-util-gfm-strikethrough@2.0.0:
    resolution: {integrity: sha512-mKKb915TF+OC5ptj5bJ7WFRPdYtuHv0yTRxK2tJvi+BDqbkiG7h7u/9SI89nRAYcmap2xHQL9D+QG/6wSrTtXg==}

  mdast-util-gfm-table@2.0.0:
    resolution: {integrity: sha512-78UEvebzz/rJIxLvE7ZtDd/vIQ0RHv+3Mh5DR96p7cS7HsBhYIICDBCu8csTNWNO6tBWfqXPWekRuj2FNOGOZg==}

  mdast-util-gfm-task-list-item@2.0.0:
    resolution: {integrity: sha512-IrtvNvjxC1o06taBAVJznEnkiHxLFTzgonUdy8hzFVeDun0uTjxxrRGVaNFqkU1wJR3RBPEfsxmU6jDWPofrTQ==}

  mdast-util-gfm@3.1.0:
    resolution: {integrity: sha512-0ulfdQOM3ysHhCJ1p06l0b0VKlhU0wuQs3thxZQagjcjPrlFRqY215uZGHHJan9GEAXd9MbfPjFJz+qMkVR6zQ==}

  mdast-util-phrasing@4.1.0:
    resolution: {integrity: sha512-TqICwyvJJpBwvGAMZjj4J2n0X8QWp21b9l0o7eXyVJ25YNWYbJDVIyD1bZXE6WtV6RmKJVYmQAKWa0zWOABz2w==}

  mdast-util-to-hast@13.2.0:
    resolution: {integrity: sha512-QGYKEuUsYT9ykKBCMOEDLsU5JRObWQusAolFMeko/tYPufNkRffBAQjIE+99jbA87xv6FgmjLtwjh9wBWajwAA==}

  mdast-util-to-markdown@2.1.2:
    resolution: {integrity: sha512-xj68wMTvGXVOKonmog6LwyJKrYXZPvlwabaryTjLh9LuvovB/KAH+kvi8Gjj+7rJjsFi23nkUxRQv1KqSroMqA==}

  mdast-util-to-string@4.0.0:
    resolution: {integrity: sha512-0H44vDimn51F0YwvxSJSm0eCDOJTRlmN0R1yBh4HLj9wiV1Dn0QoXGbvFAWj2hSItVTlCmBF1hqKlIyUBVFLPg==}

  mdurl@2.0.0:
    resolution: {integrity: sha512-Lf+9+2r+Tdp5wXDXC4PcIBjTDtq4UKjCPMQhKIuzpJNW0b96kVqSwW0bT7FhRSfmAiFYgP+SCRvdrDozfh0U5w==}

  merge-stream@2.0.0:
    resolution: {integrity: sha512-abv/qOcuPfk3URPfDzmZU1LKmuw8kT+0nIHvKrKgFrwifol/doWcdA4ZqsWQ8ENrFKkd67Mfpo/LovbIUsbt3w==}

  merge2@1.4.1:
    resolution: {integrity: sha512-8q7VEgMJW4J8tcfVPy8g09NcQwZdbwFEqhe/WZkoIzjn/3TGDwtOCYtXGxA3O8tPzpczCCDgv+P2P5y00ZJOOg==}
    engines: {node: '>= 8'}

  micromark-core-commonmark@2.0.3:
    resolution: {integrity: sha512-RDBrHEMSxVFLg6xvnXmb1Ayr2WzLAWjeSATAoxwKYJV94TeNavgoIdA0a9ytzDSVzBy2YKFK+emCPOEibLeCrg==}

  micromark-extension-frontmatter@2.0.0:
    resolution: {integrity: sha512-C4AkuM3dA58cgZha7zVnuVxBhDsbttIMiytjgsM2XbHAB2faRVaHRle40558FBN+DJcrLNCoqG5mlrpdU4cRtg==}

  micromark-extension-gfm-autolink-literal@2.1.0:
    resolution: {integrity: sha512-oOg7knzhicgQ3t4QCjCWgTmfNhvQbDDnJeVu9v81r7NltNCVmhPy1fJRX27pISafdjL+SVc4d3l48Gb6pbRypw==}

  micromark-extension-gfm-footnote@2.1.0:
    resolution: {integrity: sha512-/yPhxI1ntnDNsiHtzLKYnE3vf9JZ6cAisqVDauhp4CEHxlb4uoOTxOCJ+9s51bIB8U1N1FJ1RXOKTIlD5B/gqw==}

  micromark-extension-gfm-strikethrough@2.1.0:
    resolution: {integrity: sha512-ADVjpOOkjz1hhkZLlBiYA9cR2Anf8F4HqZUO6e5eDcPQd0Txw5fxLzzxnEkSkfnD0wziSGiv7sYhk/ktvbf1uw==}

  micromark-extension-gfm-table@2.1.1:
    resolution: {integrity: sha512-t2OU/dXXioARrC6yWfJ4hqB7rct14e8f7m0cbI5hUmDyyIlwv5vEtooptH8INkbLzOatzKuVbQmAYcbWoyz6Dg==}

  micromark-extension-gfm-tagfilter@2.0.0:
    resolution: {integrity: sha512-xHlTOmuCSotIA8TW1mDIM6X2O1SiX5P9IuDtqGonFhEK0qgRI4yeC6vMxEV2dgyr2TiD+2PQ10o+cOhdVAcwfg==}

  micromark-extension-gfm-task-list-item@2.1.0:
    resolution: {integrity: sha512-qIBZhqxqI6fjLDYFTBIa4eivDMnP+OZqsNwmQ3xNLE4Cxwc+zfQEfbs6tzAo2Hjq+bh6q5F+Z8/cksrLFYWQQw==}

  micromark-extension-gfm@3.0.0:
    resolution: {integrity: sha512-vsKArQsicm7t0z2GugkCKtZehqUm31oeGBV/KVSorWSy8ZlNAv7ytjFhvaryUiCUJYqs+NoE6AFhpQvBTM6Q4w==}

  micromark-factory-destination@2.0.1:
    resolution: {integrity: sha512-Xe6rDdJlkmbFRExpTOmRj9N3MaWmbAgdpSrBQvCFqhezUn4AHqJHbaEnfbVYYiexVSs//tqOdY/DxhjdCiJnIA==}

  micromark-factory-label@2.0.1:
    resolution: {integrity: sha512-VFMekyQExqIW7xIChcXn4ok29YE3rnuyveW3wZQWWqF4Nv9Wk5rgJ99KzPvHjkmPXF93FXIbBp6YdW3t71/7Vg==}

  micromark-factory-space@2.0.1:
    resolution: {integrity: sha512-zRkxjtBxxLd2Sc0d+fbnEunsTj46SWXgXciZmHq0kDYGnck/ZSGj9/wULTV95uoeYiK5hRXP2mJ98Uo4cq/LQg==}

  micromark-factory-title@2.0.1:
    resolution: {integrity: sha512-5bZ+3CjhAd9eChYTHsjy6TGxpOFSKgKKJPJxr293jTbfry2KDoWkhBb6TcPVB4NmzaPhMs1Frm9AZH7OD4Cjzw==}

  micromark-factory-whitespace@2.0.1:
    resolution: {integrity: sha512-Ob0nuZ3PKt/n0hORHyvoD9uZhr+Za8sFoP+OnMcnWK5lngSzALgQYKMr9RJVOWLqQYuyn6ulqGWSXdwf6F80lQ==}

  micromark-util-character@2.1.1:
    resolution: {integrity: sha512-wv8tdUTJ3thSFFFJKtpYKOYiGP2+v96Hvk4Tu8KpCAsTMs6yi+nVmGh1syvSCsaxz45J6Jbw+9DD6g97+NV67Q==}

  micromark-util-chunked@2.0.1:
    resolution: {integrity: sha512-QUNFEOPELfmvv+4xiNg2sRYeS/P84pTW0TCgP5zc9FpXetHY0ab7SxKyAQCNCc1eK0459uoLI1y5oO5Vc1dbhA==}

  micromark-util-classify-character@2.0.1:
    resolution: {integrity: sha512-K0kHzM6afW/MbeWYWLjoHQv1sgg2Q9EccHEDzSkxiP/EaagNzCm7T/WMKZ3rjMbvIpvBiZgwR3dKMygtA4mG1Q==}

  micromark-util-combine-extensions@2.0.1:
    resolution: {integrity: sha512-OnAnH8Ujmy59JcyZw8JSbK9cGpdVY44NKgSM7E9Eh7DiLS2E9RNQf0dONaGDzEG9yjEl5hcqeIsj4hfRkLH/Bg==}

  micromark-util-decode-numeric-character-reference@2.0.2:
    resolution: {integrity: sha512-ccUbYk6CwVdkmCQMyr64dXz42EfHGkPQlBj5p7YVGzq8I7CtjXZJrubAYezf7Rp+bjPseiROqe7G6foFd+lEuw==}

  micromark-util-decode-string@2.0.1:
    resolution: {integrity: sha512-nDV/77Fj6eH1ynwscYTOsbK7rR//Uj0bZXBwJZRfaLEJ1iGBR6kIfNmlNqaqJf649EP0F3NWNdeJi03elllNUQ==}

  micromark-util-encode@2.0.1:
    resolution: {integrity: sha512-c3cVx2y4KqUnwopcO9b/SCdo2O67LwJJ/UyqGfbigahfegL9myoEFoDYZgkT7f36T0bLrM9hZTAaAyH+PCAXjw==}

  micromark-util-html-tag-name@2.0.1:
    resolution: {integrity: sha512-2cNEiYDhCWKI+Gs9T0Tiysk136SnR13hhO8yW6BGNyhOC4qYFnwF1nKfD3HFAIXA5c45RrIG1ub11GiXeYd1xA==}

  micromark-util-normalize-identifier@2.0.1:
    resolution: {integrity: sha512-sxPqmo70LyARJs0w2UclACPUUEqltCkJ6PhKdMIDuJ3gSf/Q+/GIe3WKl0Ijb/GyH9lOpUkRAO2wp0GVkLvS9Q==}

  micromark-util-resolve-all@2.0.1:
    resolution: {integrity: sha512-VdQyxFWFT2/FGJgwQnJYbe1jjQoNTS4RjglmSjTUlpUMa95Htx9NHeYW4rGDJzbjvCsl9eLjMQwGeElsqmzcHg==}

  micromark-util-sanitize-uri@2.0.1:
    resolution: {integrity: sha512-9N9IomZ/YuGGZZmQec1MbgxtlgougxTodVwDzzEouPKo3qFWvymFHWcnDi2vzV1ff6kas9ucW+o3yzJK9YB1AQ==}

  micromark-util-subtokenize@2.1.0:
    resolution: {integrity: sha512-XQLu552iSctvnEcgXw6+Sx75GflAPNED1qx7eBJ+wydBb2KCbRZe+NwvIEEMM83uml1+2WSXpBAcp9IUCgCYWA==}

  micromark-util-symbol@2.0.1:
    resolution: {integrity: sha512-vs5t8Apaud9N28kgCrRUdEed4UJ+wWNvicHLPxCa9ENlYuAY31M0ETy5y1vA33YoNPDFTghEbnh6efaE8h4x0Q==}

  micromark-util-types@2.0.2:
    resolution: {integrity: sha512-Yw0ECSpJoViF1qTU4DC6NwtC4aWGt1EkzaQB8KPPyCRR8z9TWeV0HbEFGTO+ZY1wB22zmxnJqhPyTpOVCpeHTA==}

  micromark@4.0.2:
    resolution: {integrity: sha512-zpe98Q6kvavpCr1NPVSCMebCKfD7CA2NqZ+rykeNhONIJBpc1tFKt9hucLGwha3jNTNI8lHpctWJWoimVF4PfA==}

  micromatch@4.0.8:
    resolution: {integrity: sha512-PXwfBhYu0hBCPw8Dn0E+WDYb7af3dSLVWKi3HGv84IdF4TyFoC0ysxFd0Goxw7nSv4T/PzEJQxsYsEiFCKo2BA==}
    engines: {node: '>=8.6'}

  mimic-fn@4.0.0:
    resolution: {integrity: sha512-vqiC06CuhBTUdZH+RYl8sFrL096vA45Ok5ISO6sE/Mr1jRbGH4Csnhi8f3wKVl7x8mO4Au7Ir9D3Oyv1VYMFJw==}
    engines: {node: '>=12'}

  min-indent@1.0.1:
    resolution: {integrity: sha512-I9jwMn07Sy/IwOj3zVkVik2JTvgpaykDZEigL6Rx6N9LbMywwUSMtxET+7lVoDLLd3O3IXwJwvuuns8UB/HeAg==}
    engines: {node: '>=4'}

  minimatch@3.1.2:
    resolution: {integrity: sha512-J7p63hRiAjw1NDEww1W7i37+ByIrOWO5XQQAzZ3VOcL0PNybwpfmV/N05zFAzwQ9USyEcX6t3UO+K5aqBQOIHw==}

  minimatch@9.0.5:
    resolution: {integrity: sha512-G6T0ZX48xgozx7587koeX9Ys2NYy6Gmv//P89sEte9V9whIapMNF4idKxnW2QtCcLiTWlb/wfCabAtAFWhhBow==}
    engines: {node: '>=16 || 14 >=14.17'}

  minipass@7.1.2:
    resolution: {integrity: sha512-qOOzS1cBTWYF4BH8fVePDBOO9iptMnGUEZwNc/cMWnTV2nVLZ7VoNWEPHkYczZA0pdoA7dl6e7FL659nX9S2aw==}
    engines: {node: '>=16 || 14 >=14.17'}

  minizlib@3.0.2:
    resolution: {integrity: sha512-oG62iEk+CYt5Xj2YqI5Xi9xWUeZhDI8jjQmC5oThVH5JGCTgIjr7ciJDzC7MBzYd//WvR1OTmP5Q38Q8ShQtVA==}
    engines: {node: '>= 18'}

  mkdirp@3.0.1:
    resolution: {integrity: sha512-+NsyUUAZDmo6YVHzL/stxSu3t9YS1iljliy3BSDrXJ/dkn1KYdmtZODGGjLcc9XLgVVpH4KshHB8XmZgMhaBXg==}
    engines: {node: '>=10'}
    hasBin: true

  mlly@1.7.4:
    resolution: {integrity: sha512-qmdSIPC4bDJXgZTCR7XosJiNKySV7O215tsPtDN9iEO/7q/76b/ijtgRu/+epFXSJhijtTCCGp3DWS549P3xKw==}

  ms@2.1.3:
    resolution: {integrity: sha512-6FlzubTLZG3J2a/NVCAleEhjzq5oxgHyaCU9yYXvcLsvoVaHJq/s5xXI6/XXP6tz7R9xAOtHnSO/tXtF3WRTlA==}

  nanoid@3.3.11:
    resolution: {integrity: sha512-N8SpfPUnUp1bK+PMYW8qSWdl9U+wwNWI4QKxOYDy9JAro3WMX7p2OeVRF9v+347pnakNevPmiHhNmZ2HbFA76w==}
    engines: {node: ^10 || ^12 || ^13.7 || ^14 || >=15.0.1}
    hasBin: true

  natural-compare@1.4.0:
    resolution: {integrity: sha512-OWND8ei3VtNC9h7V60qff3SVobHr996CTwgxubgyQYEpg290h9J0buyECNNJexkFm5sOajh5G116RYA1c8ZMSw==}

  natural-orderby@5.0.0:
    resolution: {integrity: sha512-kKHJhxwpR/Okycz4HhQKKlhWe4ASEfPgkSWNmKFHd7+ezuQlxkA5cM3+XkBPvm1gmHen3w53qsYAv+8GwRrBlg==}
    engines: {node: '>=18'}

  node-releases@2.0.19:
    resolution: {integrity: sha512-xxOWJsBKtzAq7DY0J+DTzuz58K8e7sJbdgwkbMWQe8UYB6ekmsQ45q0M/tJDsGaZmbC+l7n57UV8Hl5tHxO9uw==}

  normalize-path@3.0.0:
    resolution: {integrity: sha512-6eZs5Ls3WtCisHWp9S2GUy8dqkpGi4BVSz3GaqiE6ezub0512ESztXUwUB6C6IKbQkY2Pnb/mD4WYojCRwcwLA==}
    engines: {node: '>=0.10.0'}

  npm-run-path@5.3.0:
    resolution: {integrity: sha512-ppwTtiJZq0O/ai0z7yfudtBpWIoxM8yE6nHi1X47eFR2EWORqfbu6CnPlNsjeN683eT0qG6H/Pyf9fCcvjnnnQ==}
    engines: {node: ^12.20.0 || ^14.13.1 || >=16.0.0}

  npm-run-path@6.0.0:
    resolution: {integrity: sha512-9qny7Z9DsQU8Ou39ERsPU4OZQlSTP47ShQzuKZ6PRXpYLtIFgl/DEBYEXKlvcEa+9tHVcK8CF81Y2V72qaZhWA==}
    engines: {node: '>=18'}

  nth-check@2.1.1:
    resolution: {integrity: sha512-lqjrjmaOoAnWfMmBPL+XNnynZh2+swxiX3WUE0s4yEHI6m+AwrK2UZOimIRl3X/4QctVqS8AiZjFqyOGrMXb/w==}

  onetime@6.0.0:
    resolution: {integrity: sha512-1FlR+gjXK7X+AsAHso35MnyN5KqGwJRi/31ft6x0M194ht7S+rWAvd7PHss9xSKMzE0asv1pyIHaJYq+BbacAQ==}
    engines: {node: '>=12'}

  oniguruma-parser@0.12.1:
    resolution: {integrity: sha512-8Unqkvk1RYc6yq2WBYRj4hdnsAxVze8i7iPfQr8e4uSP3tRv0rpZcbGUDvxfQQcdwHt/e9PrMvGCsa8OqG9X3w==}

  oniguruma-to-es@4.3.3:
    resolution: {integrity: sha512-rPiZhzC3wXwE59YQMRDodUwwT9FZ9nNBwQQfsd1wfdtlKEyCdRV0avrTcSZ5xlIvGRVPd/cx6ZN45ECmS39xvg==}

  optionator@0.9.4:
    resolution: {integrity: sha512-6IpQ7mKUxRcZNLIObR0hz7lxsapSSIYNZJwXPGeF0mTVqGKFIXj1DQcMoT22S3ROcLyY/rz0PWaWZ9ayWmad9g==}
    engines: {node: '>= 0.8.0'}

  oxlint-tsgolint@0.0.1:
    resolution: {integrity: sha512-gH6EpIr2oBVperOONVzTTNYmOu6pYPipVyzWB+CfYO13vH+6O9kINUyG4rr3RXDaKdTx8UvxgRORXdSGH1iydA==}
    hasBin: true

  oxlint@1.11.2:
    resolution: {integrity: sha512-/MDUxbel5vrwxWgiGU6hZzhDiTv0TUlyZak+WP+SaTO709du+6F07zCDvYj5lgkAnEcFbdrUlA67HEnleGR0Zw==}
    engines: {node: '>=8.*'}
    hasBin: true

  p-limit@3.1.0:
    resolution: {integrity: sha512-TYOanM3wGwNGsZN2cVTYPArw454xnXj5qmWF1bEoAc4+cU/ol7GVh7odevjp1FNHduHc3KZMcFduxU5Xc6uJRQ==}
    engines: {node: '>=10'}

  p-locate@5.0.0:
    resolution: {integrity: sha512-LaNjtRWUBY++zB5nE/NwcaoMylSPk+S+ZHNB1TzdbMJMny6dynpAGt7X/tl/QYq3TIeE6nxHppbo2LGymrG5Pw==}
    engines: {node: '>=10'}

  package-manager-detector@1.3.0:
    resolution: {integrity: sha512-ZsEbbZORsyHuO00lY1kV3/t72yp6Ysay6Pd17ZAlNGuGwmWDLCJxFpRs0IzfXfj1o4icJOkUEioexFHzyPurSQ==}

  parent-module@1.0.1:
    resolution: {integrity: sha512-GQ2EWRpQV8/o+Aw8YqtfZZPfNRWZYkbidE9k5rpl/hC3vtHHBfGm2Ifi6qWV+coDGkrUKZAxE3Lot5kcsRlh+g==}
    engines: {node: '>=6'}

  parse-gitignore@2.0.0:
    resolution: {integrity: sha512-RmVuCHWsfu0QPNW+mraxh/xjQVw/lhUCUru8Zni3Ctq3AoMhpDTq0OVdKS6iesd6Kqb7viCV3isAL43dciOSog==}
    engines: {node: '>=14'}

  parse-imports-exports@0.2.4:
    resolution: {integrity: sha512-4s6vd6dx1AotCx/RCI2m7t7GCh5bDRUtGNvRfHSP2wbBQdMi67pPe7mtzmgwcaQ8VKK/6IB7Glfyu3qdZJPybQ==}

  parse-ms@4.0.0:
    resolution: {integrity: sha512-TXfryirbmq34y8QBwgqCVLi+8oA3oWx2eAnSn62ITyEhEYaWRlVZ2DvMM9eZbMs/RfxPu/PK/aBLyGj4IrqMHw==}
    engines: {node: '>=18'}

  parse-statements@1.0.11:
    resolution: {integrity: sha512-HlsyYdMBnbPQ9Jr/VgJ1YF4scnldvJpJxCVx6KgqPL4dxppsWrJHCIIxQXMJrqGnsRkNPATbeMJ8Yxu7JMsYcA==}

  path-exists@4.0.0:
    resolution: {integrity: sha512-ak9Qy5Q7jYb2Wwcey5Fpvg2KoAc/ZIhLSLOSBmRmygPsGwkVVt0fZa0qrtMz+m6tJTAHfZQ8FnmB4MG4LWy7/w==}
    engines: {node: '>=8'}

  path-key@3.1.1:
    resolution: {integrity: sha512-ojmeN0qd+y0jszEtoY48r0Peq5dwMEkIlCOu6Q5f41lfkswXuKtYrhgoTpLnyIcHm24Uhqx+5Tqm2InSwLhE6Q==}
    engines: {node: '>=8'}

  path-key@4.0.0:
    resolution: {integrity: sha512-haREypq7xkM7ErfgIyA0z+Bj4AGKlMSdlQE2jvJo6huWD1EdkKYV+G/T4nq0YEF2vgTT8kqMFKo1uHn950r4SQ==}
    engines: {node: '>=12'}

  pathe@2.0.3:
    resolution: {integrity: sha512-WUjGcAqP1gQacoQe+OBJsFA7Ld4DyXuUIjZ5cc75cLHvJ7dtNsTugphxIADwspS+AraAUePCKrSVtPLFj/F88w==}

  picocolors@1.1.1:
    resolution: {integrity: sha512-xceH2snhtb5M9liqDsmEw56le376mTZkEX/jEb/RxNFyegNul7eNslCXP9FDj/Lcu0X8KEyMceP2ntpaHrDEVA==}

  picomatch@2.3.1:
    resolution: {integrity: sha512-JU3teHTNjmE2VCGFzuY8EXzCDVwEqB2a8fsIvwaStHhAWJEeVd1o1QD80CU6+ZdEXXSLbSsuLwJjkCBWqRQUVA==}
    engines: {node: '>=8.6'}

  picomatch@4.0.3:
    resolution: {integrity: sha512-5gTmgEY/sqK6gFXLIsQNH19lWb4ebPDLA4SdLP7dsWkIXHWlG66oPuVvXSGFPppYZz8ZDZq0dYYrbHfBCVUb1Q==}
    engines: {node: '>=12'}

  pkg-types@1.3.1:
    resolution: {integrity: sha512-/Jm5M4RvtBFVkKWRu2BLUTNP8/M2a+UwuAX+ae4770q1qVGtfjG+WTCupoZixokjmHiry8uI+dlY8KXYV5HVVQ==}

  pkg-types@2.2.0:
    resolution: {integrity: sha512-2SM/GZGAEkPp3KWORxQZns4M+WSeXbC2HEvmOIJe3Cmiv6ieAJvdVhDldtHqM5J1Y7MrR1XhkBT/rMlhh9FdqQ==}

  pluralize@8.0.0:
    resolution: {integrity: sha512-Nc3IT5yHzflTfbjgqWcCPpo7DaKy4FnpB0l/zCAW0Tc7jxAiuqSxHasntB3D7887LSrA93kDJ9IXovxJYxyLCA==}
    engines: {node: '>=4'}

  pnpm-workspace-yaml@1.1.0:
    resolution: {integrity: sha512-OWUzBxtitpyUV0fBYYwLAfWxn3mSzVbVB7cwgNaHvTTU9P0V2QHjyaY5i7f1hEiT9VeKsNH1Skfhe2E3lx/zhA==}

  postcss-selector-parser@6.1.2:
    resolution: {integrity: sha512-Q8qQfPiZ+THO/3ZrOrO0cJJKfpYCagtMUkXbnEfmgUjwXg6z/WBeOyS9APBBPCTSiDV+s4SwQGu8yFsiMRIudg==}
    engines: {node: '>=4'}

  postcss@8.5.6:
    resolution: {integrity: sha512-3Ybi1tAuwAP9s0r1UQ2J4n5Y0G05bJkpUIO0/bI9MhwmD70S5aTWbXGBwxHrelT+XM1k6dM0pk+SwNkpTRN7Pg==}
    engines: {node: ^10 || ^12 || >=14}

  prelude-ls@1.2.1:
    resolution: {integrity: sha512-vkcDPrRZo1QZLbn5RLGPpg/WmIQ65qoWWhcGKf/b5eplkkarX0m9z8ppCat4mlOqUsWpyNuYgO3VRyrYHSzX5g==}
    engines: {node: '>= 0.8.0'}

  pretty-ms@9.2.0:
    resolution: {integrity: sha512-4yf0QO/sllf/1zbZWYnvWw3NxCQwLXKzIj0G849LSufP15BXKM0rbD2Z3wVnkMfjdn/CB0Dpp444gYAACdsplg==}
    engines: {node: '>=18'}

  property-information@7.1.0:
    resolution: {integrity: sha512-TwEZ+X+yCJmYfL7TPUOcvBZ4QfoT5YenQiJuX//0th53DE6w0xxLEtfK3iyryQFddXuvkIk51EEgrJQ0WJkOmQ==}

  punycode.js@2.3.1:
    resolution: {integrity: sha512-uxFIHU0YlHYhDQtV4R9J6a52SLx28BCjT+4ieh7IGbgwVJWO+km431c4yRlREUAsAmt/uMjQUyQHNEPf0M39CA==}
    engines: {node: '>=6'}

  punycode@2.3.1:
    resolution: {integrity: sha512-vYt7UD1U9Wg6138shLtLOvdAu+8DsC/ilFtEVHcH+wydcSpNE20AfSOduf6MkRFahL5FY7X1oU7nKVZFtfq8Fg==}
    engines: {node: '>=6'}

  quansync@0.2.10:
    resolution: {integrity: sha512-t41VRkMYbkHyCYmOvx/6URnN80H7k4X0lLdBMGsz+maAwrJQYB1djpV6vHrQIBE0WBSGqhtEHrK9U3DWWH8v7A==}

  queue-microtask@1.2.3:
    resolution: {integrity: sha512-NuaNSa6flKT5JaSYQzJok04JzTL1CA6aGhv5rfLW3PgqA+M2ChpZQnAC8h8i4ZFkBS8X5RqkDBHA7r4hej3K9A==}

<<<<<<< HEAD
  rari-darwin-arm64@0.2.7:
    resolution: {integrity: sha512-T8TC+cwSelSVkM2UhIbqcvC3S90Vt97Ymhyznzf9KyXMUbESLEt6l/LbipBNsfAOGPn8/YkfSfdHUz0/NqA1bQ==}
=======
  rari-darwin-arm64@0.2.1:
    resolution: {integrity: sha512-ttXqzYq4/D60sMjWSrPfXc2ryChAfBsRW6JM85YrFQ55PFU0Df+eQmwjUoc6zvv6Xpfa+zKj173Z6Ob84yuqMQ==}
>>>>>>> 6b0b7ffb
    engines: {node: '>=20.0.0'}
    cpu: [arm64]
    os: [darwin]
    hasBin: true

<<<<<<< HEAD
  rari-darwin-x64@0.2.7:
    resolution: {integrity: sha512-mFgl36t/woMfaUCo/kox5CjgAesJwJBYwkG/tQqoy+jvzJKGf6ZCDbASXAoXGEyHiOV/JE188Awv5n44IBDQWg==}
=======
  rari-darwin-arm64@0.2.2:
    resolution: {integrity: sha512-hVlqz14aMx8+FMA7l0sOOcSOL05mEjXb8i+hHAZ7xpudSOT5l4qOmtPgO5ygvwJ01UoB6KNei5xPqJhjCG80qQ==}
    engines: {node: '>=20.0.0'}
    cpu: [arm64]
    os: [darwin]
    hasBin: true

  rari-darwin-x64@0.2.1:
    resolution: {integrity: sha512-Hc3+/+DdrDw1AP0xzEEMYpgW5B+YjxX38ZCRMXfcsxjmJXCT3+rXcHWMH4EaNkhz3C2oC9/VETRDQrm68KfHbg==}
    engines: {node: '>=20.0.0'}
    cpu: [x64]
    os: [darwin]
    hasBin: true

  rari-darwin-x64@0.2.2:
    resolution: {integrity: sha512-rbOVcmU1sBYRLaXkZi65EdFzQ5KYH+EoBDrElAnBDqBtEJ8srSHxK/VMo5sOgkorCAd5Ls0hK/EE0tX0NThzbA==}
>>>>>>> 6b0b7ffb
    engines: {node: '>=20.0.0'}
    cpu: [x64]
    os: [darwin]
    hasBin: true

<<<<<<< HEAD
  rari-linux-arm64@0.2.7:
    resolution: {integrity: sha512-SulM0ZfcfYGcZfZlV0frRcLNzJCmkl+o18dhqSFSTgBQlCugU7kol6lpfOn7nae6pt+VlhulNC2LFS//lFM6jA==}
=======
  rari-linux-arm64@0.2.1:
    resolution: {integrity: sha512-j2TJ4qNSZpfjTR892SdwT44gxw6/a3Bf0XzMbH953B4dIZ7nOQHN+7Bluzk53Rc26n/LqkZ/5c23j6MEQVhy9Q==}
>>>>>>> 6b0b7ffb
    engines: {node: '>=20.0.0'}
    cpu: [arm64]
    os: [linux]
    hasBin: true

<<<<<<< HEAD
  rari-linux-x64@0.2.7:
    resolution: {integrity: sha512-pcNGuoLx1ptOSiWuA5FnsmNBdHOmbk9qm+aVF46QqMIgOLqrlTKi5BQLMfiWhMf60h/zJvGEe8M6BJHlpDdwpA==}
=======
  rari-linux-arm64@0.2.2:
    resolution: {integrity: sha512-TRWpuz0bln0Hk0Tp8wRZRLSka5d/PkneTmp2dt0DD1jWuS0nSsk+vnxY3YR/FpL2PhxzTBz6u1INvYIN65MMRg==}
    engines: {node: '>=20.0.0'}
    cpu: [arm64]
    os: [linux]
    hasBin: true

  rari-linux-x64@0.2.1:
    resolution: {integrity: sha512-+lUKetBveICiE/ecNwgcMwTajSplQ0oAM81KBXDnb0zILViTi1sXuF6j77NLJ/x5Buef0FAwjGc7a63db22RVg==}
    engines: {node: '>=20.0.0'}
    cpu: [x64]
    os: [linux]
    hasBin: true

  rari-linux-x64@0.2.2:
    resolution: {integrity: sha512-3H3IQyFMFqx/OsAKkFPR8IHUIQmbmLJch4j++flJqgInM5bj3zavLZaXBok6AYTpwDdhlCI5bRqFXq0kIPk7NQ==}
>>>>>>> 6b0b7ffb
    engines: {node: '>=20.0.0'}
    cpu: [x64]
    os: [linux]
    hasBin: true

<<<<<<< HEAD
  rari-win32-x64@0.2.7:
    resolution: {integrity: sha512-6fkYdkKHAzy0owEwq4zVjYwTh0Y0fw1JkYO9f4uwVB9Tf4YYkPzlmmBzH4i/u266ttLkbY6ON9u4KqbynEeNGA==}
=======
  rari-win32-x64@0.2.1:
    resolution: {integrity: sha512-DujiTLqrvdut4Hux5zWsI09zAYYaQji5tLlxKZt+7xvI25WFFivp5O9eP/VhqCQqDZbX1stEmodeQezc00yKqw==}
    engines: {node: '>=20.0.0'}
    cpu: [x64]
    os: [win32]
    hasBin: true

  rari-win32-x64@0.2.2:
    resolution: {integrity: sha512-M8qGr+Xgq+ht558EoTA/4dwWL9U8hIACDbm6Zi1+bvnh4FT+Gl+ptqXDNMy7V4pNZ7mRDLuuiLG7pOOCmHgLUw==}
>>>>>>> 6b0b7ffb
    engines: {node: '>=20.0.0'}
    cpu: [x64]
    os: [win32]
    hasBin: true

<<<<<<< HEAD
  rari@0.2.7:
    resolution: {integrity: sha512-241kiLLFLLqcZOFhEo4v2z7nJv+LVrZ4LHUX7mzKvTEdCuiAkwGmZqPFUyCElns+k0OjGNzRcDLI5u1935xiDQ==}
=======
  rari@0.2.4:
    resolution: {integrity: sha512-cC6hnusfXY1FyfjAzL5ojiFkLaPvIxLHuvokOs0+yMXL/DW14BGR7dN65FYbvpl7MbPFQjJVtbpK+SbtxbttYA==}
>>>>>>> 6b0b7ffb
    engines: {node: '>=20.0.0'}
    hasBin: true
    peerDependencies:
      react: ^19.0.0
      react-dom: ^19.0.0

  react-dom@19.1.0:
    resolution: {integrity: sha512-Xs1hdnE+DyKgeHJeJznQmYMIBG3TKIHJJT95Q58nHLSrElKlGQqDTR2HQ9fx5CN/Gk6Vh/kupBTDLU11/nDk/g==}
    peerDependencies:
      react: ^19.1.0

  react-dom@19.1.1:
    resolution: {integrity: sha512-Dlq/5LAZgF0Gaz6yiqZCf6VCcZs1ghAJyrsu84Q/GT0gV+mCxbfmKNoGRKBYMJ8IEdGPqu49YWXD02GCknEDkw==}
    peerDependencies:
      react: ^19.1.1

  react@19.1.0:
    resolution: {integrity: sha512-FS+XFBNvn3GTAWq26joslQgWNoFu08F4kl0J4CgdNKADkdSGXQyTCnKteIAJy96Br6YbpEU1LSzV5dYtjMkMDg==}
    engines: {node: '>=0.10.0'}

  react@19.1.1:
    resolution: {integrity: sha512-w8nqGImo45dmMIfljjMwOGtbmC/mk4CMYhWIicdSflH91J9TyCyczcPFXJzrZ/ZXcgGRFeP6BU0BEJTw6tZdfQ==}
    engines: {node: '>=0.10.0'}

  readdirp@3.6.0:
    resolution: {integrity: sha512-hOS089on8RduqdbhvQ5Z37A0ESjsqz6qnRcffsMU3495FuTdqSm+7bhJ29JvIOsBDEEnan5DPu9t3To9VRlMzA==}
    engines: {node: '>=8.10.0'}

  readdirp@4.1.2:
    resolution: {integrity: sha512-GDhwkLfywWL2s6vEjyhri+eXmfH6j1L7JE27WhqLeYzoh/A3DBaYGEj2H/HFZCn/kMfim73FXxEJTw06WtxQwg==}
    engines: {node: '>= 14.18.0'}

  refa@0.12.1:
    resolution: {integrity: sha512-J8rn6v4DBb2nnFqkqwy6/NnTYMcgLA+sLr0iIO41qpv0n+ngb7ksag2tMRl0inb1bbO/esUwzW1vbJi7K0sI0g==}
    engines: {node: ^12.0.0 || ^14.0.0 || >=16.0.0}

  regex-recursion@6.0.2:
    resolution: {integrity: sha512-0YCaSCq2VRIebiaUviZNs0cBz1kg5kVS2UKUfNIx8YVs1cN3AV7NTctO5FOKBA+UT2BPJIWZauYHPqJODG50cg==}

  regex-utilities@2.3.0:
    resolution: {integrity: sha512-8VhliFJAWRaUiVvREIiW2NXXTmHs4vMNnSzuJVhscgmGav3g9VDxLrQndI3dZZVVdp0ZO/5v0xmX516/7M9cng==}

  regex@6.0.1:
    resolution: {integrity: sha512-uorlqlzAKjKQZ5P+kTJr3eeJGSVroLKoHmquUj4zHWuR+hEyNqlXsSKlYYF5F4NI6nl7tWCs0apKJ0lmfsXAPA==}

  regexp-ast-analysis@0.7.1:
    resolution: {integrity: sha512-sZuz1dYW/ZsfG17WSAG7eS85r5a0dDsvg+7BiiYR5o6lKCAtUrEwdmRmaGF6rwVj3LcmAeYkOWKEPlbPzN3Y3A==}
    engines: {node: ^12.0.0 || ^14.0.0 || >=16.0.0}

  regexp-tree@0.1.27:
    resolution: {integrity: sha512-iETxpjK6YoRWJG5o6hXLwvjYAoW+FEZn9os0PD/b6AP6xQwsa/Y7lCVgIixBbUPMfhu+i2LtdeAqVTgGlQarfA==}
    hasBin: true

  regjsparser@0.12.0:
    resolution: {integrity: sha512-cnE+y8bz4NhMjISKbgeVJtqNbtf5QpjZP+Bslo+UqkIt9QPnX9q095eiRRASJG1/tz6dlNr6Z5NsBiWYokp6EQ==}
    hasBin: true

  resolve-from@4.0.0:
    resolution: {integrity: sha512-pb/MYmXstAkysRFx8piNI1tGFNQIFA3vkE3Gq4EuA1dF6gHp/+vgZqsCGJapvy8N3Q+4o7FwvquPJcnZ7RYy4g==}
    engines: {node: '>=4'}

  resolve-pkg-maps@1.0.0:
    resolution: {integrity: sha512-seS2Tj26TBVOC2NIc2rOe2y2ZO7efxITtLZcGSOnHHNOQ7CkiUBfw0Iw2ck6xkIhPwLhKNLS8BO+hEpngQlqzw==}

  reusify@1.1.0:
    resolution: {integrity: sha512-g6QUff04oZpHs0eG5p83rFLhHeV00ug/Yf9nZM6fLeUrPguBTkTQOdpAWWspMh55TZfVQDPaN3NQJfbVRAxdIw==}
    engines: {iojs: '>=1.0.0', node: '>=0.10.0'}

  rolldown-plugin-dts@0.13.14:
    resolution: {integrity: sha512-wjNhHZz9dlN6PTIXyizB6u/mAg1wEFMW9yw7imEVe3CxHSRnNHVyycIX0yDEOVJfDNISLPbkCIPEpFpizy5+PQ==}
    engines: {node: '>=20.18.0'}
    peerDependencies:
      '@typescript/native-preview': '>=7.0.0-dev.20250601.1'
      rolldown: ^1.0.0-beta.9
      typescript: ^5.0.0
      vue-tsc: ^2.2.0 || ^3.0.0
    peerDependenciesMeta:
      '@typescript/native-preview':
        optional: true
      typescript:
        optional: true
      vue-tsc:
        optional: true

  rolldown-vite@7.1.2:
    resolution: {integrity: sha512-9VwY/BOirnPDJ8HXiXTdVdLXTSQkNGDVgpuhfmMxAH7HxSBb71VaTyQh/FHPtMk2psAyglQXWheYKXV53N27/Q==}
    engines: {node: ^20.19.0 || >=22.12.0}
    hasBin: true
    peerDependencies:
      '@types/node': ^20.19.0 || >=22.12.0
      esbuild: ^0.25.0
      jiti: '>=1.21.0'
      less: ^4.0.0
      sass: ^1.70.0
      sass-embedded: ^1.70.0
      stylus: '>=0.54.8'
      sugarss: ^5.0.0
      terser: ^5.16.0
      tsx: ^4.8.1
      yaml: ^2.4.2
    peerDependenciesMeta:
      '@types/node':
        optional: true
      esbuild:
        optional: true
      jiti:
        optional: true
      less:
        optional: true
      sass:
        optional: true
      sass-embedded:
        optional: true
      stylus:
        optional: true
      sugarss:
        optional: true
      terser:
        optional: true
      tsx:
        optional: true
      yaml:
        optional: true

  rolldown@1.0.0-beta.29:
    resolution: {integrity: sha512-EsoOi8moHN6CAYyTZipxDDVTJn0j2nBCWor4wRU45RQ8ER2qREDykXLr3Ulz6hBh6oBKCFTQIjo21i0FXNo/IA==}
    hasBin: true

  rolldown@1.0.0-beta.32:
    resolution: {integrity: sha512-vxI2sPN07MMaoYKlFrVva5qZ1Y7DAZkgp7MQwTnyHt4FUMz9Sh+YeCzNFV9JYHI6ZNwoGWLCfCViE3XVsRC1cg==}
    hasBin: true

  rollup-plugin-esbuild@6.2.1:
    resolution: {integrity: sha512-jTNOMGoMRhs0JuueJrJqbW8tOwxumaWYq+V5i+PD+8ecSCVkuX27tGW7BXqDgoULQ55rO7IdNxPcnsWtshz3AA==}
    engines: {node: '>=14.18.0'}
    peerDependencies:
      esbuild: '>=0.18.0'
      rollup: ^1.20.0 || ^2.0.0 || ^3.0.0 || ^4.0.0

  rollup@4.46.2:
    resolution: {integrity: sha512-WMmLFI+Boh6xbop+OAGo9cQ3OgX9MIg7xOQjn+pTCwOkk+FNDAeAemXkJ3HzDJrVXleLOFVa1ipuc1AmEx1Dwg==}
    engines: {node: '>=18.0.0', npm: '>=8.0.0'}
    hasBin: true

  run-parallel@1.2.0:
    resolution: {integrity: sha512-5l4VyZR86LZ/lDxZTR6jqL8AFE2S0IFLMP26AbjsLVADxHdhB/c0GUsH+y39UfCi3dzz8OlQuPmnaJOMoDHQBA==}

  scheduler@0.26.0:
    resolution: {integrity: sha512-NlHwttCI/l5gCPR3D1nNXtWABUmBwvZpEQiD4IXSbIDq8BzLIK/7Ir5gTFSGZDUu37K5cMNp0hFtzO38sC7gWA==}

  scslre@0.3.0:
    resolution: {integrity: sha512-3A6sD0WYP7+QrjbfNA2FN3FsOaGGFoekCVgTyypy53gPxhbkCIjtO6YWgdrfM+n/8sI8JeXZOIxsHjMTNxQ4nQ==}
    engines: {node: ^14.0.0 || >=16.0.0}

  semver@7.7.2:
    resolution: {integrity: sha512-RF0Fw+rO5AMf9MAyaRXI4AV0Ulj5lMHqVxxdSgiVbixSCXoEmmX/jk0CuJw4+3SqroYO9VoUh+HcuJivvtJemA==}
    engines: {node: '>=10'}
    hasBin: true

  shebang-command@2.0.0:
    resolution: {integrity: sha512-kHxr2zZpYtdmrN1qDjrrX/Z1rR1kG8Dx+gkpK1G4eXmvXswmcE1hTWBWYUzlraYw1/yZp6YuDY77YtvbN0dmDA==}
    engines: {node: '>=8'}

  shebang-regex@3.0.0:
    resolution: {integrity: sha512-7++dFhtcx3353uBaq8DDR4NuxBetBzC7ZQOhmTQInHEd6bSrXdiEyzCvG07Z44UYdLShWUyXt5M/yhz8ekcb1A==}
    engines: {node: '>=8'}

  shiki@3.9.2:
    resolution: {integrity: sha512-t6NKl5e/zGTvw/IyftLcumolgOczhuroqwXngDeMqJ3h3EQiTY/7wmfgPlsmloD8oYfqkEDqxiaH37Pjm1zUhQ==}

  signal-exit@4.1.0:
    resolution: {integrity: sha512-bzyZ1e88w9O1iNJbKnOlvYTrWPDl46O1bG0D3XInv+9tkPrxrN8jUUTiFlDkkmKWgn1M6CfIA13SuGqOa9Korw==}
    engines: {node: '>=14'}

  sisteransi@1.0.5:
    resolution: {integrity: sha512-bLGGlR1QxBcynn2d5YmDX4MGjlZvy2MRBDRNHLJ8VI6l6+9FUiyTFNJ0IveOSP0bcXgVDPRcfGqA0pjaqUpfVg==}

  source-map-js@1.2.1:
    resolution: {integrity: sha512-UXWMKhLOwVKb728IUtQPXxfYU+usdybtUrK/8uGE8CQMvrhOpwvzDBwj0QhSL7MQc7vIsISBG8VQ8+IDQxpfQA==}
    engines: {node: '>=0.10.0'}

  source-map-support@0.5.21:
    resolution: {integrity: sha512-uBHU3L3czsIyYXKX88fdrGovxdSCoTGDRZ6SYXtSRxLZUzHg5P/66Ht6uoUlHu9EZod+inXhKo3qQgwXUT/y1w==}

  source-map@0.6.1:
    resolution: {integrity: sha512-UjgapumWlbMhkBgzT7Ykc5YXUT46F0iKu8SGXq0bcwP5dz/h0Plj6enJqjz1Zbq2l5WaqYnrVbwWOWMyF3F47g==}
    engines: {node: '>=0.10.0'}

  space-separated-tokens@2.0.2:
    resolution: {integrity: sha512-PEGlAwrG8yXGXRjW32fGbg66JAlOAwbObuqVoJpv/mRgoWDQfgH1wDPvtzWyUSNAXBGSk8h755YDbbcEy3SH2Q==}

  spdx-exceptions@2.5.0:
    resolution: {integrity: sha512-PiU42r+xO4UbUS1buo3LPJkjlO7430Xn5SVAhdpzzsPHsjbYVflnnFdATgabnLude+Cqu25p6N+g2lw/PFsa4w==}

  spdx-expression-parse@4.0.0:
    resolution: {integrity: sha512-Clya5JIij/7C6bRR22+tnGXbc4VKlibKSVj2iHvVeX5iMW7s1SIQlqu699JkODJJIhh/pUu8L0/VLh8xflD+LQ==}

  spdx-license-ids@3.0.22:
    resolution: {integrity: sha512-4PRT4nh1EImPbt2jASOKHX7PB7I+e4IWNLvkKFDxNhJlfjbYlleYQh285Z/3mPTHSAK/AvdMmw5BNNuYH8ShgQ==}

  string-ts@2.2.1:
    resolution: {integrity: sha512-Q2u0gko67PLLhbte5HmPfdOjNvUKbKQM+mCNQae6jE91DmoFHY6HH9GcdqCeNx87DZ2KKjiFxmA0R/42OneGWw==}

  stringify-entities@4.0.4:
    resolution: {integrity: sha512-IwfBptatlO+QCJUo19AqvrPNqlVMpW9YEL2LIVY+Rpv2qsjCGxaDLNRgeGsQWJhfItebuJhsGSLjaBbNSQ+ieg==}

  strip-final-newline@3.0.0:
    resolution: {integrity: sha512-dOESqjYr96iWYylGObzd39EuNTa5VJxyvVAEm5Jnh7KGo75V43Hk1odPQkNDyXNmUR6k+gEiDVXnjB8HJ3crXw==}
    engines: {node: '>=12'}

  strip-final-newline@4.0.0:
    resolution: {integrity: sha512-aulFJcD6YK8V1G7iRB5tigAP4TsHBZZrOV8pjV++zdUwmeV8uzbY7yn6h9MswN62adStNZFuCIx4haBnRuMDaw==}
    engines: {node: '>=18'}

  strip-indent@4.0.0:
    resolution: {integrity: sha512-mnVSV2l+Zv6BLpSD/8V87CW/y9EmmbYzGCIavsnsI6/nwn26DwffM/yztm30Z/I2DY9wdS3vXVCMnHDgZaVNoA==}
    engines: {node: '>=12'}

  strip-json-comments@3.1.1:
    resolution: {integrity: sha512-6fPc+R4ihwqP6N/aIv2f1gMH8lOVtWQHoqC4yK6oSDVVocumAsfCqjkXnqiYMhmMwS/mEHLp7Vehlt3ql6lEig==}
    engines: {node: '>=8'}

  supports-color@7.2.0:
    resolution: {integrity: sha512-qpCAvRl9stuOHveKsn7HncJRvv501qIacKzQlO/+Lwxc9+0q2wLyv4Dfvt80/DPn2pqOBsJdDiogXGR9+OvwRw==}
    engines: {node: '>=8'}

  synckit@0.11.11:
    resolution: {integrity: sha512-MeQTA1r0litLUf0Rp/iisCaL8761lKAZHaimlbGK4j0HysC4PLfqygQj9srcs0m2RdtDYnF8UuYyKpbjHYp7Jw==}
    engines: {node: ^14.18.0 || >=16.0.0}

  tailwindcss@4.1.11:
    resolution: {integrity: sha512-2E9TBm6MDD/xKYe+dvJZAmg3yxIEDNRc0jwlNyDg/4Fil2QcSLjFKGVff0lAf1jjeaArlG/M75Ey/EYr/OJtBA==}

  tapable@2.2.2:
    resolution: {integrity: sha512-Re10+NauLTMCudc7T5WLFLAwDhQ0JWdrMK+9B2M8zR5hRExKmsRDCBA7/aV/pNJFltmBFO5BAMlQFi/vq3nKOg==}
    engines: {node: '>=6'}

  tar@7.4.3:
    resolution: {integrity: sha512-5S7Va8hKfV7W5U6g3aYxXmlPoZVAwUMy9AOKyF2fVuZa2UD3qZjg578OrLRt8PcNN1PleVaL/5/yYATNL0ICUw==}
    engines: {node: '>=18'}

  terser@5.43.1:
    resolution: {integrity: sha512-+6erLbBm0+LROX2sPXlUYx/ux5PyE9K/a92Wrt6oA+WDAoFTdpHE5tCYCI5PNzq2y8df4rA+QgHLJuR4jNymsg==}
    engines: {node: '>=10'}
    hasBin: true

  tinyexec@1.0.1:
    resolution: {integrity: sha512-5uC6DDlmeqiOwCPmK9jMSdOuZTh8bU39Ys6yidB+UTt5hfZUPGAypSgFRiEp+jbi9qH40BLDvy85jIU88wKSqw==}

  tinyglobby@0.2.14:
    resolution: {integrity: sha512-tX5e7OM1HnYr2+a2C/4V0htOcSQcoSTH9KgJnVvNm5zm/cyEWKJ7j7YutsH9CxMdtOkkLFy2AHrMci9IM8IPZQ==}
    engines: {node: '>=12.0.0'}

  to-regex-range@5.0.1:
    resolution: {integrity: sha512-65P7iz6X5yEr1cwcgvQxbbIw7Uk3gOy5dIdtZ4rDveLqhrdJP+Li/Hx6tyK0NEb+2GCyneCMJiGqrADCSNk8sQ==}
    engines: {node: '>=8.0'}

  toml-eslint-parser@0.10.0:
    resolution: {integrity: sha512-khrZo4buq4qVmsGzS5yQjKe/WsFvV8fGfOjDQN0q4iy9FjRfPWRgTFrU8u1R2iu/SfWLhY9WnCi4Jhdrcbtg+g==}
    engines: {node: ^12.22.0 || ^14.17.0 || >=16.0.0}

  trim-lines@3.0.1:
    resolution: {integrity: sha512-kRj8B+YHZCc9kQYdWfJB2/oUl9rA99qbowYYBtr4ui4mZyAQ2JpvVBd/6U2YloATfqBhBTSMhTpgBHtU0Mf3Rg==}

  ts-api-utils@2.1.0:
    resolution: {integrity: sha512-CUgTZL1irw8u29bzrOD/nH85jqyc74D6SshFgujOIA7osm2Rz7dYH77agkx7H4FBNxDq7Cjf+IjaX/8zwFW+ZQ==}
    engines: {node: '>=18.12'}
    peerDependencies:
      typescript: '>=4.8.4'

  ts-declaration-location@1.0.7:
    resolution: {integrity: sha512-EDyGAwH1gO0Ausm9gV6T2nUvBgXT5kGoCMJPllOaooZ+4VvJiKBdZE7wK18N1deEowhcUptS+5GXZK8U/fvpwA==}
    peerDependencies:
      typescript: '>=4.0.0'

  ts-pattern@5.8.0:
    resolution: {integrity: sha512-kIjN2qmWiHnhgr5DAkAafF9fwb0T5OhMVSWrm8XEdTFnX6+wfXwYOFjeF86UZ54vduqiR7BfqScFmXSzSaH8oA==}

  tsdown@0.12.9:
    resolution: {integrity: sha512-MfrXm9PIlT3saovtWKf/gCJJ/NQCdE0SiREkdNC+9Qy6UHhdeDPxnkFaBD7xttVUmgp0yUHtGirpoLB+OVLuLA==}
    engines: {node: '>=18.0.0'}
    hasBin: true
    peerDependencies:
      '@arethetypeswrong/core': ^0.18.1
      publint: ^0.3.0
      typescript: ^5.0.0
      unplugin-lightningcss: ^0.4.0
      unplugin-unused: ^0.5.0
    peerDependenciesMeta:
      '@arethetypeswrong/core':
        optional: true
      publint:
        optional: true
      typescript:
        optional: true
      unplugin-lightningcss:
        optional: true
      unplugin-unused:
        optional: true

  tslib@2.8.1:
    resolution: {integrity: sha512-oJFu94HQb+KVduSUQL7wnpmqnfmLsOA/nAh6b6EH0wCEoK0/mPeXU6c3wKDV83MkOuHPRHtSXKKU99IBazS/2w==}

  type-check@0.4.0:
    resolution: {integrity: sha512-XleUoc9uwGXqjWwXaUTZAmzMcFZ5858QA2vvx1Ur5xIcixXIP+8LnFDgRplU30us6teqdlskFfu+ae4K79Ooew==}
    engines: {node: '>= 0.8.0'}

  typescript@5.9.2:
    resolution: {integrity: sha512-CWBzXQrc/qOkhidw1OzBTQuYRbfyxDXJMVJ1XNwUHGROVmuaeiEm3OslpZ1RV96d7SKKjZKrSJu3+t/xlw3R9A==}
    engines: {node: '>=14.17'}
    hasBin: true

  uc.micro@2.1.0:
    resolution: {integrity: sha512-ARDJmphmdvUk6Glw7y9DQ2bFkKBHwQHLi2lsaH6PPmz/Ka9sFOBsBluozhDltWmnv9u/cF6Rt87znRTPV+yp/A==}

  ufo@1.6.1:
    resolution: {integrity: sha512-9a4/uxlTWJ4+a5i0ooc1rU7C7YOw3wT+UGqdeNNHWnOF9qcMBgLRS+4IYUqbczewFx4mLEig6gawh7X6mFlEkA==}

  unconfig@7.3.2:
    resolution: {integrity: sha512-nqG5NNL2wFVGZ0NA/aCFw0oJ2pxSf1lwg4Z5ill8wd7K4KX/rQbHlwbh+bjctXL5Ly1xtzHenHGOK0b+lG6JVg==}

  undici-types@7.10.0:
    resolution: {integrity: sha512-t5Fy/nfn+14LuOc2KNYg75vZqClpAiqscVvMygNnlsHBFpSXdJaYtXMcdNLpl/Qvc3P2cB3s6lOV51nqsFq4ag==}

  unicorn-magic@0.3.0:
    resolution: {integrity: sha512-+QBBXBCvifc56fsbuxZQ6Sic3wqqc3WWaqxs58gvJrcOuN83HGTCwz3oS5phzU9LthRNE9VrJCFCLUgHeeFnfA==}
    engines: {node: '>=18'}

  unist-util-is@6.0.0:
    resolution: {integrity: sha512-2qCTHimwdxLfz+YzdGfkqNlH0tLi9xjTnHddPmJwtIG9MGsdbutfTc4P+haPD7l7Cjxf/WZj+we5qfVPvvxfYw==}

  unist-util-position@5.0.0:
    resolution: {integrity: sha512-fucsC7HjXvkB5R3kTCO7kUjRdrS0BJt3M/FPxmHMBOm8JQi2BsHAHFsy27E0EolP8rp0NzXsJ+jNPyDWvOJZPA==}

  unist-util-stringify-position@4.0.0:
    resolution: {integrity: sha512-0ASV06AAoKCDkS2+xw5RXJywruurpbC4JZSm7nr7MOt1ojAzvyyaO+UxZf18j8FCF6kmzCZKcAgN/yu2gm2XgQ==}

  unist-util-visit-parents@6.0.1:
    resolution: {integrity: sha512-L/PqWzfTP9lzzEa6CKs0k2nARxTdZduw3zyh8d2NVBnsyvHjSX4TWse388YrrQKbvI8w20fGjGlhgT96WwKykw==}

  unist-util-visit@5.0.0:
    resolution: {integrity: sha512-MR04uvD+07cwl/yhVuVWAtw+3GOR/knlL55Nd/wAdblk27GCVt3lqpTivy/tkJcZoNPzTwS1Y+KMojlLDhoTzg==}

  unplugin-utils@0.2.5:
    resolution: {integrity: sha512-gwXJnPRewT4rT7sBi/IvxKTjsms7jX7QIDLOClApuZwR49SXbrB1z2NLUZ+vDHyqCj/n58OzRRqaW+B8OZi8vg==}
    engines: {node: '>=18.12.0'}

  update-browserslist-db@1.1.3:
    resolution: {integrity: sha512-UxhIZQ+QInVdunkDAaiazvvT/+fXL5Osr0JZlJulepYu6Jd7qJtDZjlur0emRlT71EN3ScPoE7gvsuIKKNavKw==}
    hasBin: true
    peerDependencies:
      browserslist: '>= 4.21.0'

  uri-js@4.4.1:
    resolution: {integrity: sha512-7rKUyy33Q1yc98pQ1DAmLtwX109F7TIfWlW1Ydo8Wl1ii1SeHieeh0HHfPeL2fMXK6z0s8ecKs9frCuLJvndBg==}

  util-deprecate@1.0.2:
    resolution: {integrity: sha512-EPD5q1uXyFxJpCrLnCc1nHnq3gOa6DZBocAIiI2TaSCA7VCJ1UJDMagCzIkXNsUYfD1daK//LTEQ8xiIbrHtcw==}

  vfile-message@4.0.2:
    resolution: {integrity: sha512-jRDZ1IMLttGj41KcZvlrYAaI3CfqpLpfpf+Mfig13viT6NKvRzWZ+lXz0Y5D60w6uJIBAOGq9mSHf0gktF0duw==}

  vfile@6.0.3:
    resolution: {integrity: sha512-KzIbH/9tXat2u30jf+smMwFCsno4wHVdNmzFyL+T/L3UGqqk6JKfVqOFOZEpZSHADH1k40ab6NUIXZq422ov3Q==}

  vite@7.0.6:
    resolution: {integrity: sha512-MHFiOENNBd+Bd9uvc8GEsIzdkn1JxMmEeYX35tI3fv0sJBUTfW5tQsoaOwuY4KhBI09A3dUJ/DXf2yxPVPUceg==}
    engines: {node: ^20.19.0 || >=22.12.0}
    hasBin: true
    peerDependencies:
      '@types/node': ^20.19.0 || >=22.12.0
      jiti: '>=1.21.0'
      less: ^4.0.0
      lightningcss: ^1.21.0
      sass: ^1.70.0
      sass-embedded: ^1.70.0
      stylus: '>=0.54.8'
      sugarss: ^5.0.0
      terser: ^5.16.0
      tsx: ^4.8.1
      yaml: ^2.4.2
    peerDependenciesMeta:
      '@types/node':
        optional: true
      jiti:
        optional: true
      less:
        optional: true
      lightningcss:
        optional: true
      sass:
        optional: true
      sass-embedded:
        optional: true
      stylus:
        optional: true
      sugarss:
        optional: true
      terser:
        optional: true
      tsx:
        optional: true
      yaml:
        optional: true

  vue-eslint-parser@10.2.0:
    resolution: {integrity: sha512-CydUvFOQKD928UzZhTp4pr2vWz1L+H99t7Pkln2QSPdvmURT0MoC4wUccfCnuEaihNsu9aYYyk+bep8rlfkUXw==}
    engines: {node: ^18.18.0 || ^20.9.0 || >=21.1.0}
    peerDependencies:
      eslint: ^8.57.0 || ^9.0.0

  which@2.0.2:
    resolution: {integrity: sha512-BLI3Tl1TW3Pvl70l3yq3Y64i+awpwXqsGBYWkkqMtnbXgrMD+yj7rhW0kuEDxzJaYXGjEW5ogapKNMEKNMjibA==}
    engines: {node: '>= 8'}
    hasBin: true

  word-wrap@1.2.5:
    resolution: {integrity: sha512-BN22B5eaMMI9UMtjrGd5g5eCYPpCPDUy0FJXbYsaT5zYxjFOckS53SQDE3pWkVoWpHXVb3BrYcEN4Twa55B5cA==}
    engines: {node: '>=0.10.0'}

  xml-name-validator@4.0.0:
    resolution: {integrity: sha512-ICP2e+jsHvAj2E2lIHxa5tjXRlKDJo4IdvPvCXbXQGdzSfmSpNVyIKMvoZHjDY9DP0zV17iI85o90vRFXNccRw==}
    engines: {node: '>=12'}

  yallist@5.0.0:
    resolution: {integrity: sha512-YgvUTfwqyc7UXVMrB+SImsVYSmTS8X/tSrtdNZMImM+n7+QTriRXyXim0mBrTXNeqzVF0KWGgHPeiyViFFrNDw==}
    engines: {node: '>=18'}

  yaml-eslint-parser@1.3.0:
    resolution: {integrity: sha512-E/+VitOorXSLiAqtTd7Yqax0/pAS3xaYMP+AUUJGOK1OZG3rhcj9fcJOM5HJ2VrP1FrStVCWr1muTfQCdj4tAA==}
    engines: {node: ^14.17.0 || >=16.0.0}

  yaml@2.8.1:
    resolution: {integrity: sha512-lcYcMxX2PO9XMGvAJkJ3OsNMw+/7FKes7/hgerGUYWIoWu5j/+YQqcZr5JnPZWzOsEBgMbSbiSTn/dv/69Mkpw==}
    engines: {node: '>= 14.6'}
    hasBin: true

  yocto-queue@0.1.0:
    resolution: {integrity: sha512-rVksvsnNCdJ/ohGc6xgPwyN8eheCxsiLM8mxuE/t/mOVqJewPuO1miLpTHQiRgTKCLexL4MeAFVagts7HmNZ2Q==}
    engines: {node: '>=10'}

  yoctocolors@2.1.1:
    resolution: {integrity: sha512-GQHQqAopRhwU8Kt1DDM8NjibDXHC8eoh1erhGAJPEyveY9qqVeXvVikNKrDz69sHowPMorbPUrH/mx8c50eiBQ==}
    engines: {node: '>=18'}

  zod@4.0.17:
    resolution: {integrity: sha512-1PHjlYRevNxxdy2JZ8JcNAw7rX8V9P1AKkP+x/xZfxB0K5FYfuV+Ug6P/6NVSR2jHQ+FzDDoDHS04nYUsOIyLQ==}

  zwitch@2.0.4:
    resolution: {integrity: sha512-bXE4cR/kVZhKZX/RjPEflHaKVhUVl85noU3v6b8apfQEc1x4A+zBxjZ4lN8LqGd6WZ3dl98pY4o717VFmoPp+A==}

snapshots:

  '@ampproject/remapping@2.3.0':
    dependencies:
      '@jridgewell/gen-mapping': 0.3.12
      '@jridgewell/trace-mapping': 0.3.29

  '@antfu/eslint-config@5.2.1(@eslint-react/eslint-plugin@1.52.4(eslint@9.33.0(jiti@2.5.1))(ts-api-utils@2.1.0(typescript@5.9.2))(typescript@5.9.2))(@vue/compiler-sfc@3.5.18)(eslint-plugin-react-hooks@5.2.0(eslint@9.33.0(jiti@2.5.1)))(eslint-plugin-react-refresh@0.4.20(eslint@9.33.0(jiti@2.5.1)))(eslint@9.33.0(jiti@2.5.1))(typescript@5.9.2)':
    dependencies:
      '@antfu/install-pkg': 1.1.0
      '@clack/prompts': 0.11.0
      '@eslint-community/eslint-plugin-eslint-comments': 4.5.0(eslint@9.33.0(jiti@2.5.1))
      '@eslint/markdown': 7.1.0
      '@stylistic/eslint-plugin': 5.2.3(eslint@9.33.0(jiti@2.5.1))
      '@typescript-eslint/eslint-plugin': 8.39.1(@typescript-eslint/parser@8.39.1(eslint@9.33.0(jiti@2.5.1))(typescript@5.9.2))(eslint@9.33.0(jiti@2.5.1))(typescript@5.9.2)
      '@typescript-eslint/parser': 8.39.1(eslint@9.33.0(jiti@2.5.1))(typescript@5.9.2)
      '@vitest/eslint-plugin': 1.3.4(eslint@9.33.0(jiti@2.5.1))(typescript@5.9.2)
      ansis: 4.1.0
      cac: 6.7.14
      eslint: 9.33.0(jiti@2.5.1)
      eslint-config-flat-gitignore: 2.1.0(eslint@9.33.0(jiti@2.5.1))
      eslint-flat-config-utils: 2.1.1
      eslint-merge-processors: 2.0.0(eslint@9.33.0(jiti@2.5.1))
      eslint-plugin-antfu: 3.1.1(eslint@9.33.0(jiti@2.5.1))
      eslint-plugin-command: 3.3.1(eslint@9.33.0(jiti@2.5.1))
      eslint-plugin-import-lite: 0.3.0(eslint@9.33.0(jiti@2.5.1))(typescript@5.9.2)
      eslint-plugin-jsdoc: 52.0.4(eslint@9.33.0(jiti@2.5.1))
      eslint-plugin-jsonc: 2.20.1(eslint@9.33.0(jiti@2.5.1))
      eslint-plugin-n: 17.21.3(eslint@9.33.0(jiti@2.5.1))(typescript@5.9.2)
      eslint-plugin-no-only-tests: 3.3.0
      eslint-plugin-perfectionist: 4.15.0(eslint@9.33.0(jiti@2.5.1))(typescript@5.9.2)
      eslint-plugin-pnpm: 1.1.0(eslint@9.33.0(jiti@2.5.1))
      eslint-plugin-regexp: 2.10.0(eslint@9.33.0(jiti@2.5.1))
      eslint-plugin-toml: 0.12.0(eslint@9.33.0(jiti@2.5.1))
      eslint-plugin-unicorn: 60.0.0(eslint@9.33.0(jiti@2.5.1))
      eslint-plugin-unused-imports: 4.1.4(@typescript-eslint/eslint-plugin@8.39.1(@typescript-eslint/parser@8.39.1(eslint@9.33.0(jiti@2.5.1))(typescript@5.9.2))(eslint@9.33.0(jiti@2.5.1))(typescript@5.9.2))(eslint@9.33.0(jiti@2.5.1))
      eslint-plugin-vue: 10.4.0(@typescript-eslint/parser@8.39.1(eslint@9.33.0(jiti@2.5.1))(typescript@5.9.2))(eslint@9.33.0(jiti@2.5.1))(vue-eslint-parser@10.2.0(eslint@9.33.0(jiti@2.5.1)))
      eslint-plugin-yml: 1.18.0(eslint@9.33.0(jiti@2.5.1))
      eslint-processor-vue-blocks: 2.0.0(@vue/compiler-sfc@3.5.18)(eslint@9.33.0(jiti@2.5.1))
      globals: 16.3.0
      jsonc-eslint-parser: 2.4.0
      local-pkg: 1.1.1
      parse-gitignore: 2.0.0
      toml-eslint-parser: 0.10.0
      vue-eslint-parser: 10.2.0(eslint@9.33.0(jiti@2.5.1))
      yaml-eslint-parser: 1.3.0
    optionalDependencies:
      '@eslint-react/eslint-plugin': 1.52.4(eslint@9.33.0(jiti@2.5.1))(ts-api-utils@2.1.0(typescript@5.9.2))(typescript@5.9.2)
      eslint-plugin-react-hooks: 5.2.0(eslint@9.33.0(jiti@2.5.1))
      eslint-plugin-react-refresh: 0.4.20(eslint@9.33.0(jiti@2.5.1))
    transitivePeerDependencies:
      - '@eslint/json'
      - '@vue/compiler-sfc'
      - supports-color
      - typescript
      - vitest

  '@antfu/install-pkg@1.1.0':
    dependencies:
      package-manager-detector: 1.3.0
      tinyexec: 1.0.1

  '@babel/generator@7.28.0':
    dependencies:
      '@babel/parser': 7.28.0
      '@babel/types': 7.28.2
      '@jridgewell/gen-mapping': 0.3.12
      '@jridgewell/trace-mapping': 0.3.29
      jsesc: 3.1.0

  '@babel/helper-string-parser@7.27.1': {}

  '@babel/helper-validator-identifier@7.27.1': {}

  '@babel/parser@7.28.0':
    dependencies:
      '@babel/types': 7.28.2

  '@babel/types@7.28.2':
    dependencies:
      '@babel/helper-string-parser': 7.27.1
      '@babel/helper-validator-identifier': 7.27.1

  '@clack/core@0.3.5':
    dependencies:
      picocolors: 1.1.1
      sisteransi: 1.0.5

  '@clack/core@0.5.0':
    dependencies:
      picocolors: 1.1.1
      sisteransi: 1.0.5

  '@clack/prompts@0.11.0':
    dependencies:
      '@clack/core': 0.5.0
      picocolors: 1.1.1
      sisteransi: 1.0.5

  '@clack/prompts@0.8.2':
    dependencies:
      '@clack/core': 0.3.5
      picocolors: 1.1.1
      sisteransi: 1.0.5

  '@emnapi/core@1.4.5':
    dependencies:
      '@emnapi/wasi-threads': 1.0.4
      tslib: 2.8.1
    optional: true

  '@emnapi/runtime@1.4.5':
    dependencies:
      tslib: 2.8.1
    optional: true

  '@emnapi/wasi-threads@1.0.4':
    dependencies:
      tslib: 2.8.1
    optional: true

  '@es-joy/jsdoccomment@0.50.2':
    dependencies:
      '@types/estree': 1.0.8
      '@typescript-eslint/types': 8.39.1
      comment-parser: 1.4.1
      esquery: 1.6.0
      jsdoc-type-pratt-parser: 4.1.0

  '@es-joy/jsdoccomment@0.52.0':
    dependencies:
      '@types/estree': 1.0.8
      '@typescript-eslint/types': 8.39.1
      comment-parser: 1.4.1
      esquery: 1.6.0
      jsdoc-type-pratt-parser: 4.1.0

  '@esbuild/aix-ppc64@0.25.9':
    optional: true

  '@esbuild/android-arm64@0.25.9':
    optional: true

  '@esbuild/android-arm@0.25.9':
    optional: true

  '@esbuild/android-x64@0.25.9':
    optional: true

  '@esbuild/darwin-arm64@0.25.9':
    optional: true

  '@esbuild/darwin-x64@0.25.9':
    optional: true

  '@esbuild/freebsd-arm64@0.25.9':
    optional: true

  '@esbuild/freebsd-x64@0.25.9':
    optional: true

  '@esbuild/linux-arm64@0.25.9':
    optional: true

  '@esbuild/linux-arm@0.25.9':
    optional: true

  '@esbuild/linux-ia32@0.25.9':
    optional: true

  '@esbuild/linux-loong64@0.25.9':
    optional: true

  '@esbuild/linux-mips64el@0.25.9':
    optional: true

  '@esbuild/linux-ppc64@0.25.9':
    optional: true

  '@esbuild/linux-riscv64@0.25.9':
    optional: true

  '@esbuild/linux-s390x@0.25.9':
    optional: true

  '@esbuild/linux-x64@0.25.9':
    optional: true

  '@esbuild/netbsd-arm64@0.25.9':
    optional: true

  '@esbuild/netbsd-x64@0.25.9':
    optional: true

  '@esbuild/openbsd-arm64@0.25.9':
    optional: true

  '@esbuild/openbsd-x64@0.25.9':
    optional: true

  '@esbuild/openharmony-arm64@0.25.9':
    optional: true

  '@esbuild/sunos-x64@0.25.9':
    optional: true

  '@esbuild/win32-arm64@0.25.9':
    optional: true

  '@esbuild/win32-ia32@0.25.9':
    optional: true

  '@esbuild/win32-x64@0.25.9':
    optional: true

  '@eslint-community/eslint-plugin-eslint-comments@4.5.0(eslint@9.33.0(jiti@2.5.1))':
    dependencies:
      escape-string-regexp: 4.0.0
      eslint: 9.33.0(jiti@2.5.1)
      ignore: 5.3.2

  '@eslint-community/eslint-utils@4.7.0(eslint@9.33.0(jiti@2.5.1))':
    dependencies:
      eslint: 9.33.0(jiti@2.5.1)
      eslint-visitor-keys: 3.4.3

  '@eslint-community/regexpp@4.12.1': {}

  '@eslint-react/ast@1.52.4(eslint@9.33.0(jiti@2.5.1))(typescript@5.9.2)':
    dependencies:
      '@eslint-react/eff': 1.52.4
      '@typescript-eslint/types': 8.39.1
      '@typescript-eslint/typescript-estree': 8.39.1(typescript@5.9.2)
      '@typescript-eslint/utils': 8.39.1(eslint@9.33.0(jiti@2.5.1))(typescript@5.9.2)
      string-ts: 2.2.1
      ts-pattern: 5.8.0
    transitivePeerDependencies:
      - eslint
      - supports-color
      - typescript

  '@eslint-react/core@1.52.4(eslint@9.33.0(jiti@2.5.1))(typescript@5.9.2)':
    dependencies:
      '@eslint-react/ast': 1.52.4(eslint@9.33.0(jiti@2.5.1))(typescript@5.9.2)
      '@eslint-react/eff': 1.52.4
      '@eslint-react/kit': 1.52.4(eslint@9.33.0(jiti@2.5.1))(typescript@5.9.2)
      '@eslint-react/shared': 1.52.4(eslint@9.33.0(jiti@2.5.1))(typescript@5.9.2)
      '@eslint-react/var': 1.52.4(eslint@9.33.0(jiti@2.5.1))(typescript@5.9.2)
      '@typescript-eslint/scope-manager': 8.39.1
      '@typescript-eslint/type-utils': 8.39.1(eslint@9.33.0(jiti@2.5.1))(typescript@5.9.2)
      '@typescript-eslint/types': 8.39.1
      '@typescript-eslint/utils': 8.39.1(eslint@9.33.0(jiti@2.5.1))(typescript@5.9.2)
      birecord: 0.1.1
      ts-pattern: 5.8.0
    transitivePeerDependencies:
      - eslint
      - supports-color
      - typescript

  '@eslint-react/eff@1.52.4': {}

  '@eslint-react/eslint-plugin@1.52.4(eslint@9.33.0(jiti@2.5.1))(ts-api-utils@2.1.0(typescript@5.9.2))(typescript@5.9.2)':
    dependencies:
      '@eslint-react/eff': 1.52.4
      '@eslint-react/kit': 1.52.4(eslint@9.33.0(jiti@2.5.1))(typescript@5.9.2)
      '@eslint-react/shared': 1.52.4(eslint@9.33.0(jiti@2.5.1))(typescript@5.9.2)
      '@typescript-eslint/scope-manager': 8.39.1
      '@typescript-eslint/type-utils': 8.39.1(eslint@9.33.0(jiti@2.5.1))(typescript@5.9.2)
      '@typescript-eslint/types': 8.39.1
      '@typescript-eslint/utils': 8.39.1(eslint@9.33.0(jiti@2.5.1))(typescript@5.9.2)
      eslint: 9.33.0(jiti@2.5.1)
      eslint-plugin-react-debug: 1.52.4(eslint@9.33.0(jiti@2.5.1))(typescript@5.9.2)
      eslint-plugin-react-dom: 1.52.4(eslint@9.33.0(jiti@2.5.1))(typescript@5.9.2)
      eslint-plugin-react-hooks-extra: 1.52.4(eslint@9.33.0(jiti@2.5.1))(typescript@5.9.2)
      eslint-plugin-react-naming-convention: 1.52.4(eslint@9.33.0(jiti@2.5.1))(typescript@5.9.2)
      eslint-plugin-react-web-api: 1.52.4(eslint@9.33.0(jiti@2.5.1))(typescript@5.9.2)
      eslint-plugin-react-x: 1.52.4(eslint@9.33.0(jiti@2.5.1))(ts-api-utils@2.1.0(typescript@5.9.2))(typescript@5.9.2)
    optionalDependencies:
      typescript: 5.9.2
    transitivePeerDependencies:
      - supports-color
      - ts-api-utils

  '@eslint-react/kit@1.52.4(eslint@9.33.0(jiti@2.5.1))(typescript@5.9.2)':
    dependencies:
      '@eslint-react/eff': 1.52.4
      '@typescript-eslint/utils': 8.39.1(eslint@9.33.0(jiti@2.5.1))(typescript@5.9.2)
      ts-pattern: 5.8.0
      zod: 4.0.17
    transitivePeerDependencies:
      - eslint
      - supports-color
      - typescript

  '@eslint-react/shared@1.52.4(eslint@9.33.0(jiti@2.5.1))(typescript@5.9.2)':
    dependencies:
      '@eslint-react/eff': 1.52.4
      '@eslint-react/kit': 1.52.4(eslint@9.33.0(jiti@2.5.1))(typescript@5.9.2)
      '@typescript-eslint/utils': 8.39.1(eslint@9.33.0(jiti@2.5.1))(typescript@5.9.2)
      ts-pattern: 5.8.0
      zod: 4.0.17
    transitivePeerDependencies:
      - eslint
      - supports-color
      - typescript

  '@eslint-react/var@1.52.4(eslint@9.33.0(jiti@2.5.1))(typescript@5.9.2)':
    dependencies:
      '@eslint-react/ast': 1.52.4(eslint@9.33.0(jiti@2.5.1))(typescript@5.9.2)
      '@eslint-react/eff': 1.52.4
      '@typescript-eslint/scope-manager': 8.39.1
      '@typescript-eslint/types': 8.39.1
      '@typescript-eslint/utils': 8.39.1(eslint@9.33.0(jiti@2.5.1))(typescript@5.9.2)
      string-ts: 2.2.1
      ts-pattern: 5.8.0
    transitivePeerDependencies:
      - eslint
      - supports-color
      - typescript

  '@eslint/compat@1.3.2(eslint@9.33.0(jiti@2.5.1))':
    optionalDependencies:
      eslint: 9.33.0(jiti@2.5.1)

  '@eslint/config-array@0.21.0':
    dependencies:
      '@eslint/object-schema': 2.1.6
      debug: 4.4.1
      minimatch: 3.1.2
    transitivePeerDependencies:
      - supports-color

  '@eslint/config-helpers@0.3.1': {}

  '@eslint/core@0.15.2':
    dependencies:
      '@types/json-schema': 7.0.15

  '@eslint/eslintrc@3.3.1':
    dependencies:
      ajv: 6.12.6
      debug: 4.4.1
      espree: 10.4.0
      globals: 14.0.0
      ignore: 5.3.2
      import-fresh: 3.3.1
      js-yaml: 4.1.0
      minimatch: 3.1.2
      strip-json-comments: 3.1.1
    transitivePeerDependencies:
      - supports-color

  '@eslint/js@9.33.0': {}

  '@eslint/markdown@7.1.0':
    dependencies:
      '@eslint/core': 0.15.2
      '@eslint/plugin-kit': 0.3.5
      github-slugger: 2.0.0
      mdast-util-from-markdown: 2.0.2
      mdast-util-frontmatter: 2.0.1
      mdast-util-gfm: 3.1.0
      micromark-extension-frontmatter: 2.0.0
      micromark-extension-gfm: 3.0.0
    transitivePeerDependencies:
      - supports-color

  '@eslint/object-schema@2.1.6': {}

  '@eslint/plugin-kit@0.3.5':
    dependencies:
      '@eslint/core': 0.15.2
      levn: 0.4.1

  '@humanfs/core@0.19.1': {}

  '@humanfs/node@0.16.6':
    dependencies:
      '@humanfs/core': 0.19.1
      '@humanwhocodes/retry': 0.3.1

  '@humanwhocodes/module-importer@1.0.1': {}

  '@humanwhocodes/retry@0.3.1': {}

  '@humanwhocodes/retry@0.4.3': {}

  '@isaacs/fs-minipass@4.0.1':
    dependencies:
      minipass: 7.1.2

  '@jridgewell/gen-mapping@0.3.12':
    dependencies:
      '@jridgewell/sourcemap-codec': 1.5.4
      '@jridgewell/trace-mapping': 0.3.29

  '@jridgewell/gen-mapping@0.3.13':
    dependencies:
      '@jridgewell/sourcemap-codec': 1.5.5
      '@jridgewell/trace-mapping': 0.3.30
    optional: true

  '@jridgewell/resolve-uri@3.1.2': {}

  '@jridgewell/source-map@0.3.11':
    dependencies:
      '@jridgewell/gen-mapping': 0.3.13
      '@jridgewell/trace-mapping': 0.3.30
    optional: true

  '@jridgewell/sourcemap-codec@1.5.4': {}

  '@jridgewell/sourcemap-codec@1.5.5':
    optional: true

  '@jridgewell/trace-mapping@0.3.29':
    dependencies:
      '@jridgewell/resolve-uri': 3.1.2
      '@jridgewell/sourcemap-codec': 1.5.4

  '@jridgewell/trace-mapping@0.3.30':
    dependencies:
      '@jridgewell/resolve-uri': 3.1.2
      '@jridgewell/sourcemap-codec': 1.5.5
    optional: true

  '@napi-rs/wasm-runtime@1.0.1':
    dependencies:
      '@emnapi/core': 1.4.5
      '@emnapi/runtime': 1.4.5
      '@tybys/wasm-util': 0.10.0
    optional: true

  '@napi-rs/wasm-runtime@1.0.3':
    dependencies:
      '@emnapi/core': 1.4.5
      '@emnapi/runtime': 1.4.5
      '@tybys/wasm-util': 0.10.0
    optional: true

  '@nodelib/fs.scandir@2.1.5':
    dependencies:
      '@nodelib/fs.stat': 2.0.5
      run-parallel: 1.2.0

  '@nodelib/fs.stat@2.0.5': {}

  '@nodelib/fs.walk@1.2.8':
    dependencies:
      '@nodelib/fs.scandir': 2.1.5
      fastq: 1.19.1

  '@oxc-project/runtime@0.77.3': {}

  '@oxc-project/runtime@0.81.0': {}

  '@oxc-project/types@0.77.3': {}

  '@oxc-project/types@0.81.0': {}

  '@oxlint-tsgolint/darwin-arm64@0.0.1':
    optional: true

  '@oxlint-tsgolint/darwin-x64@0.0.1':
    optional: true

  '@oxlint-tsgolint/linux-arm64@0.0.1':
    optional: true

  '@oxlint-tsgolint/linux-x64@0.0.1':
    optional: true

  '@oxlint-tsgolint/win32-arm64@0.0.1':
    optional: true

  '@oxlint-tsgolint/win32-x64@0.0.1':
    optional: true

  '@oxlint/darwin-arm64@1.11.2':
    optional: true

  '@oxlint/darwin-x64@1.11.2':
    optional: true

  '@oxlint/linux-arm64-gnu@1.11.2':
    optional: true

  '@oxlint/linux-arm64-musl@1.11.2':
    optional: true

  '@oxlint/linux-x64-gnu@1.11.2':
    optional: true

  '@oxlint/linux-x64-musl@1.11.2':
    optional: true

  '@oxlint/win32-arm64@1.11.2':
    optional: true

  '@oxlint/win32-x64@1.11.2':
    optional: true

  '@pkgr/core@0.2.9': {}

  '@quansync/fs@0.1.3':
    dependencies:
      quansync: 0.2.10

  '@rolldown/binding-android-arm64@1.0.0-beta.29':
    optional: true

  '@rolldown/binding-android-arm64@1.0.0-beta.32':
    optional: true

  '@rolldown/binding-darwin-arm64@1.0.0-beta.29':
    optional: true

  '@rolldown/binding-darwin-arm64@1.0.0-beta.32':
    optional: true

  '@rolldown/binding-darwin-x64@1.0.0-beta.29':
    optional: true

  '@rolldown/binding-darwin-x64@1.0.0-beta.32':
    optional: true

  '@rolldown/binding-freebsd-x64@1.0.0-beta.29':
    optional: true

  '@rolldown/binding-freebsd-x64@1.0.0-beta.32':
    optional: true

  '@rolldown/binding-linux-arm-gnueabihf@1.0.0-beta.29':
    optional: true

  '@rolldown/binding-linux-arm-gnueabihf@1.0.0-beta.32':
    optional: true

  '@rolldown/binding-linux-arm64-gnu@1.0.0-beta.29':
    optional: true

  '@rolldown/binding-linux-arm64-gnu@1.0.0-beta.32':
    optional: true

  '@rolldown/binding-linux-arm64-musl@1.0.0-beta.29':
    optional: true

  '@rolldown/binding-linux-arm64-musl@1.0.0-beta.32':
    optional: true

  '@rolldown/binding-linux-arm64-ohos@1.0.0-beta.29':
    optional: true

  '@rolldown/binding-linux-x64-gnu@1.0.0-beta.29':
    optional: true

  '@rolldown/binding-linux-x64-gnu@1.0.0-beta.32':
    optional: true

  '@rolldown/binding-linux-x64-musl@1.0.0-beta.29':
    optional: true

  '@rolldown/binding-linux-x64-musl@1.0.0-beta.32':
    optional: true

  '@rolldown/binding-openharmony-arm64@1.0.0-beta.32':
    optional: true

  '@rolldown/binding-wasm32-wasi@1.0.0-beta.29':
    dependencies:
      '@napi-rs/wasm-runtime': 1.0.1
    optional: true

  '@rolldown/binding-wasm32-wasi@1.0.0-beta.32':
    dependencies:
      '@napi-rs/wasm-runtime': 1.0.3
    optional: true

  '@rolldown/binding-win32-arm64-msvc@1.0.0-beta.29':
    optional: true

  '@rolldown/binding-win32-arm64-msvc@1.0.0-beta.32':
    optional: true

  '@rolldown/binding-win32-ia32-msvc@1.0.0-beta.29':
    optional: true

  '@rolldown/binding-win32-ia32-msvc@1.0.0-beta.32':
    optional: true

  '@rolldown/binding-win32-x64-msvc@1.0.0-beta.29':
    optional: true

  '@rolldown/binding-win32-x64-msvc@1.0.0-beta.32':
    optional: true

  '@rolldown/pluginutils@1.0.0-beta.11': {}

  '@rolldown/pluginutils@1.0.0-beta.29': {}

  '@rolldown/pluginutils@1.0.0-beta.32': {}

  '@rollup/rollup-android-arm-eabi@4.46.2':
    optional: true

  '@rollup/rollup-android-arm64@4.46.2':
    optional: true

  '@rollup/rollup-darwin-arm64@4.46.2':
    optional: true

  '@rollup/rollup-darwin-x64@4.46.2':
    optional: true

  '@rollup/rollup-freebsd-arm64@4.46.2':
    optional: true

  '@rollup/rollup-freebsd-x64@4.46.2':
    optional: true

  '@rollup/rollup-linux-arm-gnueabihf@4.46.2':
    optional: true

  '@rollup/rollup-linux-arm-musleabihf@4.46.2':
    optional: true

  '@rollup/rollup-linux-arm64-gnu@4.46.2':
    optional: true

  '@rollup/rollup-linux-arm64-musl@4.46.2':
    optional: true

  '@rollup/rollup-linux-loongarch64-gnu@4.46.2':
    optional: true

  '@rollup/rollup-linux-ppc64-gnu@4.46.2':
    optional: true

  '@rollup/rollup-linux-riscv64-gnu@4.46.2':
    optional: true

  '@rollup/rollup-linux-riscv64-musl@4.46.2':
    optional: true

  '@rollup/rollup-linux-s390x-gnu@4.46.2':
    optional: true

  '@rollup/rollup-linux-x64-gnu@4.46.2':
    optional: true

  '@rollup/rollup-linux-x64-musl@4.46.2':
    optional: true

  '@rollup/rollup-win32-arm64-msvc@4.46.2':
    optional: true

  '@rollup/rollup-win32-ia32-msvc@4.46.2':
    optional: true

  '@rollup/rollup-win32-x64-msvc@4.46.2':
    optional: true

  '@sec-ant/readable-stream@0.4.1': {}

  '@shikijs/core@3.9.2':
    dependencies:
      '@shikijs/types': 3.9.2
      '@shikijs/vscode-textmate': 10.0.2
      '@types/hast': 3.0.4
      hast-util-to-html: 9.0.5

  '@shikijs/engine-javascript@3.9.2':
    dependencies:
      '@shikijs/types': 3.9.2
      '@shikijs/vscode-textmate': 10.0.2
      oniguruma-to-es: 4.3.3

  '@shikijs/engine-oniguruma@3.9.2':
    dependencies:
      '@shikijs/types': 3.9.2
      '@shikijs/vscode-textmate': 10.0.2

  '@shikijs/langs@3.9.2':
    dependencies:
      '@shikijs/types': 3.9.2

  '@shikijs/themes@3.9.2':
    dependencies:
      '@shikijs/types': 3.9.2

  '@shikijs/types@3.9.2':
    dependencies:
      '@shikijs/vscode-textmate': 10.0.2
      '@types/hast': 3.0.4

  '@shikijs/vscode-textmate@10.0.2': {}

  '@sindresorhus/merge-streams@4.0.0': {}

  '@stylistic/eslint-plugin@5.2.3(eslint@9.33.0(jiti@2.5.1))':
    dependencies:
      '@eslint-community/eslint-utils': 4.7.0(eslint@9.33.0(jiti@2.5.1))
      '@typescript-eslint/types': 8.39.1
      eslint: 9.33.0(jiti@2.5.1)
      eslint-visitor-keys: 4.2.1
      espree: 10.4.0
      estraverse: 5.3.0
      picomatch: 4.0.3

  '@tailwindcss/node@4.1.11':
    dependencies:
      '@ampproject/remapping': 2.3.0
      enhanced-resolve: 5.18.2
      jiti: 2.5.1
      lightningcss: 1.30.1
      magic-string: 0.30.17
      source-map-js: 1.2.1
      tailwindcss: 4.1.11

  '@tailwindcss/oxide-android-arm64@4.1.11':
    optional: true

  '@tailwindcss/oxide-darwin-arm64@4.1.11':
    optional: true

  '@tailwindcss/oxide-darwin-x64@4.1.11':
    optional: true

  '@tailwindcss/oxide-freebsd-x64@4.1.11':
    optional: true

  '@tailwindcss/oxide-linux-arm-gnueabihf@4.1.11':
    optional: true

  '@tailwindcss/oxide-linux-arm64-gnu@4.1.11':
    optional: true

  '@tailwindcss/oxide-linux-arm64-musl@4.1.11':
    optional: true

  '@tailwindcss/oxide-linux-x64-gnu@4.1.11':
    optional: true

  '@tailwindcss/oxide-linux-x64-musl@4.1.11':
    optional: true

  '@tailwindcss/oxide-wasm32-wasi@4.1.11':
    optional: true

  '@tailwindcss/oxide-win32-arm64-msvc@4.1.11':
    optional: true

  '@tailwindcss/oxide-win32-x64-msvc@4.1.11':
    optional: true

  '@tailwindcss/oxide@4.1.11':
    dependencies:
      detect-libc: 2.0.4
      tar: 7.4.3
    optionalDependencies:
      '@tailwindcss/oxide-android-arm64': 4.1.11
      '@tailwindcss/oxide-darwin-arm64': 4.1.11
      '@tailwindcss/oxide-darwin-x64': 4.1.11
      '@tailwindcss/oxide-freebsd-x64': 4.1.11
      '@tailwindcss/oxide-linux-arm-gnueabihf': 4.1.11
      '@tailwindcss/oxide-linux-arm64-gnu': 4.1.11
      '@tailwindcss/oxide-linux-arm64-musl': 4.1.11
      '@tailwindcss/oxide-linux-x64-gnu': 4.1.11
      '@tailwindcss/oxide-linux-x64-musl': 4.1.11
      '@tailwindcss/oxide-wasm32-wasi': 4.1.11
      '@tailwindcss/oxide-win32-arm64-msvc': 4.1.11
      '@tailwindcss/oxide-win32-x64-msvc': 4.1.11

  '@tailwindcss/vite@4.1.11(vite@7.0.6(@types/node@24.2.1)(jiti@2.5.1)(lightningcss@1.30.1)(terser@5.43.1)(yaml@2.8.1))':
    dependencies:
      '@tailwindcss/node': 4.1.11
      '@tailwindcss/oxide': 4.1.11
      tailwindcss: 4.1.11
      vite: 7.0.6(@types/node@24.2.1)(jiti@2.5.1)(lightningcss@1.30.1)(terser@5.43.1)(yaml@2.8.1)

  '@tybys/wasm-util@0.10.0':
    dependencies:
      tslib: 2.8.1
    optional: true

  '@types/debug@4.1.12':
    dependencies:
      '@types/ms': 2.1.0

  '@types/estree@1.0.8': {}

  '@types/hast@3.0.4':
    dependencies:
      '@types/unist': 3.0.3

  '@types/json-schema@7.0.15': {}

  '@types/linkify-it@5.0.0': {}

  '@types/markdown-it@14.1.2':
    dependencies:
      '@types/linkify-it': 5.0.0
      '@types/mdurl': 2.0.0

  '@types/mdast@4.0.4':
    dependencies:
      '@types/unist': 3.0.3

  '@types/mdurl@2.0.0': {}

  '@types/ms@2.1.0': {}

  '@types/node@24.2.1':
    dependencies:
      undici-types: 7.10.0

  '@types/react-dom@19.1.7(@types/react@19.1.10)':
    dependencies:
      '@types/react': 19.1.10

  '@types/react@19.1.10':
    dependencies:
      csstype: 3.1.3

  '@types/unist@3.0.3': {}

  '@typescript-eslint/eslint-plugin@8.39.1(@typescript-eslint/parser@8.39.1(eslint@9.33.0(jiti@2.5.1))(typescript@5.9.2))(eslint@9.33.0(jiti@2.5.1))(typescript@5.9.2)':
    dependencies:
      '@eslint-community/regexpp': 4.12.1
      '@typescript-eslint/parser': 8.39.1(eslint@9.33.0(jiti@2.5.1))(typescript@5.9.2)
      '@typescript-eslint/scope-manager': 8.39.1
      '@typescript-eslint/type-utils': 8.39.1(eslint@9.33.0(jiti@2.5.1))(typescript@5.9.2)
      '@typescript-eslint/utils': 8.39.1(eslint@9.33.0(jiti@2.5.1))(typescript@5.9.2)
      '@typescript-eslint/visitor-keys': 8.39.1
      eslint: 9.33.0(jiti@2.5.1)
      graphemer: 1.4.0
      ignore: 7.0.5
      natural-compare: 1.4.0
      ts-api-utils: 2.1.0(typescript@5.9.2)
      typescript: 5.9.2
    transitivePeerDependencies:
      - supports-color

  '@typescript-eslint/parser@8.39.1(eslint@9.33.0(jiti@2.5.1))(typescript@5.9.2)':
    dependencies:
      '@typescript-eslint/scope-manager': 8.39.1
      '@typescript-eslint/types': 8.39.1
      '@typescript-eslint/typescript-estree': 8.39.1(typescript@5.9.2)
      '@typescript-eslint/visitor-keys': 8.39.1
      debug: 4.4.1
      eslint: 9.33.0(jiti@2.5.1)
      typescript: 5.9.2
    transitivePeerDependencies:
      - supports-color

  '@typescript-eslint/project-service@8.39.1(typescript@5.9.2)':
    dependencies:
      '@typescript-eslint/tsconfig-utils': 8.39.1(typescript@5.9.2)
      '@typescript-eslint/types': 8.39.1
      debug: 4.4.1
      typescript: 5.9.2
    transitivePeerDependencies:
      - supports-color

  '@typescript-eslint/scope-manager@8.39.1':
    dependencies:
      '@typescript-eslint/types': 8.39.1
      '@typescript-eslint/visitor-keys': 8.39.1

  '@typescript-eslint/tsconfig-utils@8.39.1(typescript@5.9.2)':
    dependencies:
      typescript: 5.9.2

  '@typescript-eslint/type-utils@8.39.1(eslint@9.33.0(jiti@2.5.1))(typescript@5.9.2)':
    dependencies:
      '@typescript-eslint/types': 8.39.1
      '@typescript-eslint/typescript-estree': 8.39.1(typescript@5.9.2)
      '@typescript-eslint/utils': 8.39.1(eslint@9.33.0(jiti@2.5.1))(typescript@5.9.2)
      debug: 4.4.1
      eslint: 9.33.0(jiti@2.5.1)
      ts-api-utils: 2.1.0(typescript@5.9.2)
      typescript: 5.9.2
    transitivePeerDependencies:
      - supports-color

  '@typescript-eslint/types@8.39.1': {}

  '@typescript-eslint/typescript-estree@8.39.1(typescript@5.9.2)':
    dependencies:
      '@typescript-eslint/project-service': 8.39.1(typescript@5.9.2)
      '@typescript-eslint/tsconfig-utils': 8.39.1(typescript@5.9.2)
      '@typescript-eslint/types': 8.39.1
      '@typescript-eslint/visitor-keys': 8.39.1
      debug: 4.4.1
      fast-glob: 3.3.3
      is-glob: 4.0.3
      minimatch: 9.0.5
      semver: 7.7.2
      ts-api-utils: 2.1.0(typescript@5.9.2)
      typescript: 5.9.2
    transitivePeerDependencies:
      - supports-color

  '@typescript-eslint/utils@8.39.1(eslint@9.33.0(jiti@2.5.1))(typescript@5.9.2)':
    dependencies:
      '@eslint-community/eslint-utils': 4.7.0(eslint@9.33.0(jiti@2.5.1))
      '@typescript-eslint/scope-manager': 8.39.1
      '@typescript-eslint/types': 8.39.1
      '@typescript-eslint/typescript-estree': 8.39.1(typescript@5.9.2)
      eslint: 9.33.0(jiti@2.5.1)
      typescript: 5.9.2
    transitivePeerDependencies:
      - supports-color

  '@typescript-eslint/visitor-keys@8.39.1':
    dependencies:
      '@typescript-eslint/types': 8.39.1
      eslint-visitor-keys: 4.2.1

  '@typescript/native-preview-darwin-arm64@7.0.0-dev.20250611.1':
    optional: true

  '@typescript/native-preview-darwin-arm64@7.0.0-dev.20250620.1':
    optional: true

  '@typescript/native-preview-darwin-x64@7.0.0-dev.20250611.1':
    optional: true

  '@typescript/native-preview-darwin-x64@7.0.0-dev.20250620.1':
    optional: true

  '@typescript/native-preview-linux-arm64@7.0.0-dev.20250611.1':
    optional: true

  '@typescript/native-preview-linux-arm64@7.0.0-dev.20250620.1':
    optional: true

  '@typescript/native-preview-linux-arm@7.0.0-dev.20250611.1':
    optional: true

  '@typescript/native-preview-linux-arm@7.0.0-dev.20250620.1':
    optional: true

  '@typescript/native-preview-linux-x64@7.0.0-dev.20250611.1':
    optional: true

  '@typescript/native-preview-linux-x64@7.0.0-dev.20250620.1':
    optional: true

  '@typescript/native-preview-win32-arm64@7.0.0-dev.20250611.1':
    optional: true

  '@typescript/native-preview-win32-arm64@7.0.0-dev.20250620.1':
    optional: true

  '@typescript/native-preview-win32-x64@7.0.0-dev.20250611.1':
    optional: true

  '@typescript/native-preview-win32-x64@7.0.0-dev.20250620.1':
    optional: true

  '@typescript/native-preview@7.0.0-dev.20250611.1':
    optionalDependencies:
      '@typescript/native-preview-darwin-arm64': 7.0.0-dev.20250611.1
      '@typescript/native-preview-darwin-x64': 7.0.0-dev.20250611.1
      '@typescript/native-preview-linux-arm': 7.0.0-dev.20250611.1
      '@typescript/native-preview-linux-arm64': 7.0.0-dev.20250611.1
      '@typescript/native-preview-linux-x64': 7.0.0-dev.20250611.1
      '@typescript/native-preview-win32-arm64': 7.0.0-dev.20250611.1
      '@typescript/native-preview-win32-x64': 7.0.0-dev.20250611.1

  '@typescript/native-preview@7.0.0-dev.20250620.1':
    optionalDependencies:
      '@typescript/native-preview-darwin-arm64': 7.0.0-dev.20250620.1
      '@typescript/native-preview-darwin-x64': 7.0.0-dev.20250620.1
      '@typescript/native-preview-linux-arm': 7.0.0-dev.20250620.1
      '@typescript/native-preview-linux-arm64': 7.0.0-dev.20250620.1
      '@typescript/native-preview-linux-x64': 7.0.0-dev.20250620.1
      '@typescript/native-preview-win32-arm64': 7.0.0-dev.20250620.1
      '@typescript/native-preview-win32-x64': 7.0.0-dev.20250620.1

  '@ungap/structured-clone@1.3.0': {}

  '@vitejs/plugin-react-oxc@0.2.3(vite@7.0.6(@types/node@24.2.1)(jiti@2.5.1)(lightningcss@1.30.1)(terser@5.43.1)(yaml@2.8.1))':
    dependencies:
      '@rolldown/pluginutils': 1.0.0-beta.11
      vite: 7.0.6(@types/node@24.2.1)(jiti@2.5.1)(lightningcss@1.30.1)(terser@5.43.1)(yaml@2.8.1)

  '@vitest/eslint-plugin@1.3.4(eslint@9.33.0(jiti@2.5.1))(typescript@5.9.2)':
    dependencies:
      '@typescript-eslint/utils': 8.39.1(eslint@9.33.0(jiti@2.5.1))(typescript@5.9.2)
      eslint: 9.33.0(jiti@2.5.1)
    optionalDependencies:
      typescript: 5.9.2
    transitivePeerDependencies:
      - supports-color

  '@vue/compiler-core@3.5.18':
    dependencies:
      '@babel/parser': 7.28.0
      '@vue/shared': 3.5.18
      entities: 4.5.0
      estree-walker: 2.0.2
      source-map-js: 1.2.1

  '@vue/compiler-dom@3.5.18':
    dependencies:
      '@vue/compiler-core': 3.5.18
      '@vue/shared': 3.5.18

  '@vue/compiler-sfc@3.5.18':
    dependencies:
      '@babel/parser': 7.28.0
      '@vue/compiler-core': 3.5.18
      '@vue/compiler-dom': 3.5.18
      '@vue/compiler-ssr': 3.5.18
      '@vue/shared': 3.5.18
      estree-walker: 2.0.2
      magic-string: 0.30.17
      postcss: 8.5.6
      source-map-js: 1.2.1

  '@vue/compiler-ssr@3.5.18':
    dependencies:
      '@vue/compiler-dom': 3.5.18
      '@vue/shared': 3.5.18

  '@vue/shared@3.5.18': {}

  acorn-jsx@5.3.2(acorn@8.15.0):
    dependencies:
      acorn: 8.15.0

  acorn@8.15.0: {}

  ajv@6.12.6:
    dependencies:
      fast-deep-equal: 3.1.3
      fast-json-stable-stringify: 2.1.0
      json-schema-traverse: 0.4.1
      uri-js: 4.4.1

  ansi-styles@4.3.0:
    dependencies:
      color-convert: 2.0.1

  ansis@4.1.0: {}

  anymatch@3.1.3:
    dependencies:
      normalize-path: 3.0.0
      picomatch: 2.3.1

  are-docs-informative@0.0.2: {}

  argparse@2.0.1: {}

  ast-kit@2.1.1:
    dependencies:
      '@babel/parser': 7.28.0
      pathe: 2.0.3

  balanced-match@1.0.2: {}

  binary-extensions@2.3.0: {}

  birecord@0.1.1: {}

  birpc@2.5.0: {}

  boolbase@1.0.0: {}

  brace-expansion@1.1.12:
    dependencies:
      balanced-match: 1.0.2
      concat-map: 0.0.1

  brace-expansion@2.0.2:
    dependencies:
      balanced-match: 1.0.2

  braces@3.0.3:
    dependencies:
      fill-range: 7.1.1

  browserslist@4.25.2:
    dependencies:
      caniuse-lite: 1.0.30001734
      electron-to-chromium: 1.5.200
      node-releases: 2.0.19
      update-browserslist-db: 1.1.3(browserslist@4.25.2)

  buffer-from@1.1.2:
    optional: true

  builtin-modules@5.0.0: {}

  cac@6.7.14: {}

  callsites@3.1.0: {}

  caniuse-lite@1.0.30001734: {}

  ccount@2.0.1: {}

  chalk@4.1.2:
    dependencies:
      ansi-styles: 4.3.0
      supports-color: 7.2.0

  change-case@5.4.4: {}

  character-entities-html4@2.1.0: {}

  character-entities-legacy@3.0.0: {}

  character-entities@2.0.2: {}

  chokidar@3.6.0:
    dependencies:
      anymatch: 3.1.3
      braces: 3.0.3
      glob-parent: 5.1.2
      is-binary-path: 2.1.0
      is-glob: 4.0.3
      normalize-path: 3.0.0
      readdirp: 3.6.0
    optionalDependencies:
      fsevents: 2.3.3

  chokidar@4.0.3:
    dependencies:
      readdirp: 4.1.2

  chownr@3.0.0: {}

  ci-info@4.3.0: {}

  clean-regexp@1.0.0:
    dependencies:
      escape-string-regexp: 1.0.5

  color-convert@2.0.1:
    dependencies:
      color-name: 1.1.4

  color-name@1.1.4: {}

  comma-separated-tokens@2.0.3: {}

  commander@2.20.3:
    optional: true

  comment-parser@1.4.1: {}

  compare-versions@6.1.1: {}

  concat-map@0.0.1: {}

  confbox@0.1.8: {}

  confbox@0.2.2: {}

  core-js-compat@3.45.0:
    dependencies:
      browserslist: 4.25.2

  cross-spawn@7.0.6:
    dependencies:
      path-key: 3.1.1
      shebang-command: 2.0.0
      which: 2.0.2

  cssesc@3.0.0: {}

  csstype@3.1.3: {}

  debug@4.4.1:
    dependencies:
      ms: 2.1.3

  decode-named-character-reference@1.2.0:
    dependencies:
      character-entities: 2.0.2

  deep-is@0.1.4: {}

  defu@6.1.4: {}

  dequal@2.0.3: {}

  detect-libc@2.0.4: {}

  devlop@1.1.0:
    dependencies:
      dequal: 2.0.3

  diff@8.0.2: {}

  dts-resolver@2.1.1: {}

  electron-to-chromium@1.5.200: {}

  empathic@2.0.0: {}

  enhanced-resolve@5.18.2:
    dependencies:
      graceful-fs: 4.2.11
      tapable: 2.2.2

  enhanced-resolve@5.18.3:
    dependencies:
      graceful-fs: 4.2.11
      tapable: 2.2.2

  entities@4.5.0: {}

  es-module-lexer@1.7.0: {}

  esbuild@0.25.9:
    optionalDependencies:
      '@esbuild/aix-ppc64': 0.25.9
      '@esbuild/android-arm': 0.25.9
      '@esbuild/android-arm64': 0.25.9
      '@esbuild/android-x64': 0.25.9
      '@esbuild/darwin-arm64': 0.25.9
      '@esbuild/darwin-x64': 0.25.9
      '@esbuild/freebsd-arm64': 0.25.9
      '@esbuild/freebsd-x64': 0.25.9
      '@esbuild/linux-arm': 0.25.9
      '@esbuild/linux-arm64': 0.25.9
      '@esbuild/linux-ia32': 0.25.9
      '@esbuild/linux-loong64': 0.25.9
      '@esbuild/linux-mips64el': 0.25.9
      '@esbuild/linux-ppc64': 0.25.9
      '@esbuild/linux-riscv64': 0.25.9
      '@esbuild/linux-s390x': 0.25.9
      '@esbuild/linux-x64': 0.25.9
      '@esbuild/netbsd-arm64': 0.25.9
      '@esbuild/netbsd-x64': 0.25.9
      '@esbuild/openbsd-arm64': 0.25.9
      '@esbuild/openbsd-x64': 0.25.9
      '@esbuild/openharmony-arm64': 0.25.9
      '@esbuild/sunos-x64': 0.25.9
      '@esbuild/win32-arm64': 0.25.9
      '@esbuild/win32-ia32': 0.25.9
      '@esbuild/win32-x64': 0.25.9

  escalade@3.2.0: {}

  escape-string-regexp@1.0.5: {}

  escape-string-regexp@4.0.0: {}

  escape-string-regexp@5.0.0: {}

  eslint-compat-utils@0.5.1(eslint@9.33.0(jiti@2.5.1)):
    dependencies:
      eslint: 9.33.0(jiti@2.5.1)
      semver: 7.7.2

  eslint-compat-utils@0.6.5(eslint@9.33.0(jiti@2.5.1)):
    dependencies:
      eslint: 9.33.0(jiti@2.5.1)
      semver: 7.7.2

  eslint-config-flat-gitignore@2.1.0(eslint@9.33.0(jiti@2.5.1)):
    dependencies:
      '@eslint/compat': 1.3.2(eslint@9.33.0(jiti@2.5.1))
      eslint: 9.33.0(jiti@2.5.1)

  eslint-flat-config-utils@2.1.1:
    dependencies:
      pathe: 2.0.3

  eslint-json-compat-utils@0.2.1(eslint@9.33.0(jiti@2.5.1))(jsonc-eslint-parser@2.4.0):
    dependencies:
      eslint: 9.33.0(jiti@2.5.1)
      esquery: 1.6.0
      jsonc-eslint-parser: 2.4.0

  eslint-merge-processors@2.0.0(eslint@9.33.0(jiti@2.5.1)):
    dependencies:
      eslint: 9.33.0(jiti@2.5.1)

  eslint-plugin-antfu@3.1.1(eslint@9.33.0(jiti@2.5.1)):
    dependencies:
      eslint: 9.33.0(jiti@2.5.1)

  eslint-plugin-command@3.3.1(eslint@9.33.0(jiti@2.5.1)):
    dependencies:
      '@es-joy/jsdoccomment': 0.50.2
      eslint: 9.33.0(jiti@2.5.1)

  eslint-plugin-es-x@7.8.0(eslint@9.33.0(jiti@2.5.1)):
    dependencies:
      '@eslint-community/eslint-utils': 4.7.0(eslint@9.33.0(jiti@2.5.1))
      '@eslint-community/regexpp': 4.12.1
      eslint: 9.33.0(jiti@2.5.1)
      eslint-compat-utils: 0.5.1(eslint@9.33.0(jiti@2.5.1))

  eslint-plugin-import-lite@0.3.0(eslint@9.33.0(jiti@2.5.1))(typescript@5.9.2):
    dependencies:
      '@eslint-community/eslint-utils': 4.7.0(eslint@9.33.0(jiti@2.5.1))
      '@typescript-eslint/types': 8.39.1
      eslint: 9.33.0(jiti@2.5.1)
    optionalDependencies:
      typescript: 5.9.2

  eslint-plugin-jsdoc@52.0.4(eslint@9.33.0(jiti@2.5.1)):
    dependencies:
      '@es-joy/jsdoccomment': 0.52.0
      are-docs-informative: 0.0.2
      comment-parser: 1.4.1
      debug: 4.4.1
      escape-string-regexp: 4.0.0
      eslint: 9.33.0(jiti@2.5.1)
      espree: 10.4.0
      esquery: 1.6.0
      parse-imports-exports: 0.2.4
      semver: 7.7.2
      spdx-expression-parse: 4.0.0
    transitivePeerDependencies:
      - supports-color

  eslint-plugin-jsonc@2.20.1(eslint@9.33.0(jiti@2.5.1)):
    dependencies:
      '@eslint-community/eslint-utils': 4.7.0(eslint@9.33.0(jiti@2.5.1))
      eslint: 9.33.0(jiti@2.5.1)
      eslint-compat-utils: 0.6.5(eslint@9.33.0(jiti@2.5.1))
      eslint-json-compat-utils: 0.2.1(eslint@9.33.0(jiti@2.5.1))(jsonc-eslint-parser@2.4.0)
      espree: 10.4.0
      graphemer: 1.4.0
      jsonc-eslint-parser: 2.4.0
      natural-compare: 1.4.0
      synckit: 0.11.11
    transitivePeerDependencies:
      - '@eslint/json'

  eslint-plugin-n@17.21.3(eslint@9.33.0(jiti@2.5.1))(typescript@5.9.2):
    dependencies:
      '@eslint-community/eslint-utils': 4.7.0(eslint@9.33.0(jiti@2.5.1))
      enhanced-resolve: 5.18.3
      eslint: 9.33.0(jiti@2.5.1)
      eslint-plugin-es-x: 7.8.0(eslint@9.33.0(jiti@2.5.1))
      get-tsconfig: 4.10.1
      globals: 15.15.0
      globrex: 0.1.2
      ignore: 5.3.2
      semver: 7.7.2
      ts-declaration-location: 1.0.7(typescript@5.9.2)
    transitivePeerDependencies:
      - typescript

  eslint-plugin-no-only-tests@3.3.0: {}

  eslint-plugin-oxlint@1.11.2:
    dependencies:
      jsonc-parser: 3.3.1

  eslint-plugin-perfectionist@4.15.0(eslint@9.33.0(jiti@2.5.1))(typescript@5.9.2):
    dependencies:
      '@typescript-eslint/types': 8.39.1
      '@typescript-eslint/utils': 8.39.1(eslint@9.33.0(jiti@2.5.1))(typescript@5.9.2)
      eslint: 9.33.0(jiti@2.5.1)
      natural-orderby: 5.0.0
    transitivePeerDependencies:
      - supports-color
      - typescript

  eslint-plugin-pnpm@1.1.0(eslint@9.33.0(jiti@2.5.1)):
    dependencies:
      eslint: 9.33.0(jiti@2.5.1)
      find-up-simple: 1.0.1
      jsonc-eslint-parser: 2.4.0
      pathe: 2.0.3
      pnpm-workspace-yaml: 1.1.0
      tinyglobby: 0.2.14
      yaml-eslint-parser: 1.3.0

  eslint-plugin-react-debug@1.52.4(eslint@9.33.0(jiti@2.5.1))(typescript@5.9.2):
    dependencies:
      '@eslint-react/ast': 1.52.4(eslint@9.33.0(jiti@2.5.1))(typescript@5.9.2)
      '@eslint-react/core': 1.52.4(eslint@9.33.0(jiti@2.5.1))(typescript@5.9.2)
      '@eslint-react/eff': 1.52.4
      '@eslint-react/kit': 1.52.4(eslint@9.33.0(jiti@2.5.1))(typescript@5.9.2)
      '@eslint-react/shared': 1.52.4(eslint@9.33.0(jiti@2.5.1))(typescript@5.9.2)
      '@eslint-react/var': 1.52.4(eslint@9.33.0(jiti@2.5.1))(typescript@5.9.2)
      '@typescript-eslint/scope-manager': 8.39.1
      '@typescript-eslint/type-utils': 8.39.1(eslint@9.33.0(jiti@2.5.1))(typescript@5.9.2)
      '@typescript-eslint/types': 8.39.1
      '@typescript-eslint/utils': 8.39.1(eslint@9.33.0(jiti@2.5.1))(typescript@5.9.2)
      eslint: 9.33.0(jiti@2.5.1)
      string-ts: 2.2.1
      ts-pattern: 5.8.0
    optionalDependencies:
      typescript: 5.9.2
    transitivePeerDependencies:
      - supports-color

  eslint-plugin-react-dom@1.52.4(eslint@9.33.0(jiti@2.5.1))(typescript@5.9.2):
    dependencies:
      '@eslint-react/ast': 1.52.4(eslint@9.33.0(jiti@2.5.1))(typescript@5.9.2)
      '@eslint-react/core': 1.52.4(eslint@9.33.0(jiti@2.5.1))(typescript@5.9.2)
      '@eslint-react/eff': 1.52.4
      '@eslint-react/kit': 1.52.4(eslint@9.33.0(jiti@2.5.1))(typescript@5.9.2)
      '@eslint-react/shared': 1.52.4(eslint@9.33.0(jiti@2.5.1))(typescript@5.9.2)
      '@eslint-react/var': 1.52.4(eslint@9.33.0(jiti@2.5.1))(typescript@5.9.2)
      '@typescript-eslint/scope-manager': 8.39.1
      '@typescript-eslint/types': 8.39.1
      '@typescript-eslint/utils': 8.39.1(eslint@9.33.0(jiti@2.5.1))(typescript@5.9.2)
      compare-versions: 6.1.1
      eslint: 9.33.0(jiti@2.5.1)
      string-ts: 2.2.1
      ts-pattern: 5.8.0
    optionalDependencies:
      typescript: 5.9.2
    transitivePeerDependencies:
      - supports-color

  eslint-plugin-react-hooks-extra@1.52.4(eslint@9.33.0(jiti@2.5.1))(typescript@5.9.2):
    dependencies:
      '@eslint-react/ast': 1.52.4(eslint@9.33.0(jiti@2.5.1))(typescript@5.9.2)
      '@eslint-react/core': 1.52.4(eslint@9.33.0(jiti@2.5.1))(typescript@5.9.2)
      '@eslint-react/eff': 1.52.4
      '@eslint-react/kit': 1.52.4(eslint@9.33.0(jiti@2.5.1))(typescript@5.9.2)
      '@eslint-react/shared': 1.52.4(eslint@9.33.0(jiti@2.5.1))(typescript@5.9.2)
      '@eslint-react/var': 1.52.4(eslint@9.33.0(jiti@2.5.1))(typescript@5.9.2)
      '@typescript-eslint/scope-manager': 8.39.1
      '@typescript-eslint/type-utils': 8.39.1(eslint@9.33.0(jiti@2.5.1))(typescript@5.9.2)
      '@typescript-eslint/types': 8.39.1
      '@typescript-eslint/utils': 8.39.1(eslint@9.33.0(jiti@2.5.1))(typescript@5.9.2)
      eslint: 9.33.0(jiti@2.5.1)
      string-ts: 2.2.1
      ts-pattern: 5.8.0
    optionalDependencies:
      typescript: 5.9.2
    transitivePeerDependencies:
      - supports-color

  eslint-plugin-react-hooks@5.2.0(eslint@9.33.0(jiti@2.5.1)):
    dependencies:
      eslint: 9.33.0(jiti@2.5.1)

  eslint-plugin-react-naming-convention@1.52.4(eslint@9.33.0(jiti@2.5.1))(typescript@5.9.2):
    dependencies:
      '@eslint-react/ast': 1.52.4(eslint@9.33.0(jiti@2.5.1))(typescript@5.9.2)
      '@eslint-react/core': 1.52.4(eslint@9.33.0(jiti@2.5.1))(typescript@5.9.2)
      '@eslint-react/eff': 1.52.4
      '@eslint-react/kit': 1.52.4(eslint@9.33.0(jiti@2.5.1))(typescript@5.9.2)
      '@eslint-react/shared': 1.52.4(eslint@9.33.0(jiti@2.5.1))(typescript@5.9.2)
      '@eslint-react/var': 1.52.4(eslint@9.33.0(jiti@2.5.1))(typescript@5.9.2)
      '@typescript-eslint/scope-manager': 8.39.1
      '@typescript-eslint/type-utils': 8.39.1(eslint@9.33.0(jiti@2.5.1))(typescript@5.9.2)
      '@typescript-eslint/types': 8.39.1
      '@typescript-eslint/utils': 8.39.1(eslint@9.33.0(jiti@2.5.1))(typescript@5.9.2)
      eslint: 9.33.0(jiti@2.5.1)
      string-ts: 2.2.1
      ts-pattern: 5.8.0
    optionalDependencies:
      typescript: 5.9.2
    transitivePeerDependencies:
      - supports-color

  eslint-plugin-react-refresh@0.4.20(eslint@9.33.0(jiti@2.5.1)):
    dependencies:
      eslint: 9.33.0(jiti@2.5.1)

  eslint-plugin-react-web-api@1.52.4(eslint@9.33.0(jiti@2.5.1))(typescript@5.9.2):
    dependencies:
      '@eslint-react/ast': 1.52.4(eslint@9.33.0(jiti@2.5.1))(typescript@5.9.2)
      '@eslint-react/core': 1.52.4(eslint@9.33.0(jiti@2.5.1))(typescript@5.9.2)
      '@eslint-react/eff': 1.52.4
      '@eslint-react/kit': 1.52.4(eslint@9.33.0(jiti@2.5.1))(typescript@5.9.2)
      '@eslint-react/shared': 1.52.4(eslint@9.33.0(jiti@2.5.1))(typescript@5.9.2)
      '@eslint-react/var': 1.52.4(eslint@9.33.0(jiti@2.5.1))(typescript@5.9.2)
      '@typescript-eslint/scope-manager': 8.39.1
      '@typescript-eslint/types': 8.39.1
      '@typescript-eslint/utils': 8.39.1(eslint@9.33.0(jiti@2.5.1))(typescript@5.9.2)
      eslint: 9.33.0(jiti@2.5.1)
      string-ts: 2.2.1
      ts-pattern: 5.8.0
    optionalDependencies:
      typescript: 5.9.2
    transitivePeerDependencies:
      - supports-color

  eslint-plugin-react-x@1.52.4(eslint@9.33.0(jiti@2.5.1))(ts-api-utils@2.1.0(typescript@5.9.2))(typescript@5.9.2):
    dependencies:
      '@eslint-react/ast': 1.52.4(eslint@9.33.0(jiti@2.5.1))(typescript@5.9.2)
      '@eslint-react/core': 1.52.4(eslint@9.33.0(jiti@2.5.1))(typescript@5.9.2)
      '@eslint-react/eff': 1.52.4
      '@eslint-react/kit': 1.52.4(eslint@9.33.0(jiti@2.5.1))(typescript@5.9.2)
      '@eslint-react/shared': 1.52.4(eslint@9.33.0(jiti@2.5.1))(typescript@5.9.2)
      '@eslint-react/var': 1.52.4(eslint@9.33.0(jiti@2.5.1))(typescript@5.9.2)
      '@typescript-eslint/scope-manager': 8.39.1
      '@typescript-eslint/type-utils': 8.39.1(eslint@9.33.0(jiti@2.5.1))(typescript@5.9.2)
      '@typescript-eslint/types': 8.39.1
      '@typescript-eslint/utils': 8.39.1(eslint@9.33.0(jiti@2.5.1))(typescript@5.9.2)
      compare-versions: 6.1.1
      eslint: 9.33.0(jiti@2.5.1)
      is-immutable-type: 5.0.1(eslint@9.33.0(jiti@2.5.1))(typescript@5.9.2)
      string-ts: 2.2.1
      ts-pattern: 5.8.0
    optionalDependencies:
      ts-api-utils: 2.1.0(typescript@5.9.2)
      typescript: 5.9.2
    transitivePeerDependencies:
      - supports-color

  eslint-plugin-regexp@2.10.0(eslint@9.33.0(jiti@2.5.1)):
    dependencies:
      '@eslint-community/eslint-utils': 4.7.0(eslint@9.33.0(jiti@2.5.1))
      '@eslint-community/regexpp': 4.12.1
      comment-parser: 1.4.1
      eslint: 9.33.0(jiti@2.5.1)
      jsdoc-type-pratt-parser: 4.1.0
      refa: 0.12.1
      regexp-ast-analysis: 0.7.1
      scslre: 0.3.0

  eslint-plugin-toml@0.12.0(eslint@9.33.0(jiti@2.5.1)):
    dependencies:
      debug: 4.4.1
      eslint: 9.33.0(jiti@2.5.1)
      eslint-compat-utils: 0.6.5(eslint@9.33.0(jiti@2.5.1))
      lodash: 4.17.21
      toml-eslint-parser: 0.10.0
    transitivePeerDependencies:
      - supports-color

  eslint-plugin-unicorn@60.0.0(eslint@9.33.0(jiti@2.5.1)):
    dependencies:
      '@babel/helper-validator-identifier': 7.27.1
      '@eslint-community/eslint-utils': 4.7.0(eslint@9.33.0(jiti@2.5.1))
      '@eslint/plugin-kit': 0.3.5
      change-case: 5.4.4
      ci-info: 4.3.0
      clean-regexp: 1.0.0
      core-js-compat: 3.45.0
      eslint: 9.33.0(jiti@2.5.1)
      esquery: 1.6.0
      find-up-simple: 1.0.1
      globals: 16.3.0
      indent-string: 5.0.0
      is-builtin-module: 5.0.0
      jsesc: 3.1.0
      pluralize: 8.0.0
      regexp-tree: 0.1.27
      regjsparser: 0.12.0
      semver: 7.7.2
      strip-indent: 4.0.0

  eslint-plugin-unused-imports@4.1.4(@typescript-eslint/eslint-plugin@8.39.1(@typescript-eslint/parser@8.39.1(eslint@9.33.0(jiti@2.5.1))(typescript@5.9.2))(eslint@9.33.0(jiti@2.5.1))(typescript@5.9.2))(eslint@9.33.0(jiti@2.5.1)):
    dependencies:
      eslint: 9.33.0(jiti@2.5.1)
    optionalDependencies:
      '@typescript-eslint/eslint-plugin': 8.39.1(@typescript-eslint/parser@8.39.1(eslint@9.33.0(jiti@2.5.1))(typescript@5.9.2))(eslint@9.33.0(jiti@2.5.1))(typescript@5.9.2)

  eslint-plugin-vue@10.4.0(@typescript-eslint/parser@8.39.1(eslint@9.33.0(jiti@2.5.1))(typescript@5.9.2))(eslint@9.33.0(jiti@2.5.1))(vue-eslint-parser@10.2.0(eslint@9.33.0(jiti@2.5.1))):
    dependencies:
      '@eslint-community/eslint-utils': 4.7.0(eslint@9.33.0(jiti@2.5.1))
      eslint: 9.33.0(jiti@2.5.1)
      natural-compare: 1.4.0
      nth-check: 2.1.1
      postcss-selector-parser: 6.1.2
      semver: 7.7.2
      vue-eslint-parser: 10.2.0(eslint@9.33.0(jiti@2.5.1))
      xml-name-validator: 4.0.0
    optionalDependencies:
      '@typescript-eslint/parser': 8.39.1(eslint@9.33.0(jiti@2.5.1))(typescript@5.9.2)

  eslint-plugin-yml@1.18.0(eslint@9.33.0(jiti@2.5.1)):
    dependencies:
      debug: 4.4.1
      escape-string-regexp: 4.0.0
      eslint: 9.33.0(jiti@2.5.1)
      eslint-compat-utils: 0.6.5(eslint@9.33.0(jiti@2.5.1))
      natural-compare: 1.4.0
      yaml-eslint-parser: 1.3.0
    transitivePeerDependencies:
      - supports-color

  eslint-processor-vue-blocks@2.0.0(@vue/compiler-sfc@3.5.18)(eslint@9.33.0(jiti@2.5.1)):
    dependencies:
      '@vue/compiler-sfc': 3.5.18
      eslint: 9.33.0(jiti@2.5.1)

  eslint-scope@8.4.0:
    dependencies:
      esrecurse: 4.3.0
      estraverse: 5.3.0

  eslint-visitor-keys@3.4.3: {}

  eslint-visitor-keys@4.2.1: {}

  eslint@9.33.0(jiti@2.5.1):
    dependencies:
      '@eslint-community/eslint-utils': 4.7.0(eslint@9.33.0(jiti@2.5.1))
      '@eslint-community/regexpp': 4.12.1
      '@eslint/config-array': 0.21.0
      '@eslint/config-helpers': 0.3.1
      '@eslint/core': 0.15.2
      '@eslint/eslintrc': 3.3.1
      '@eslint/js': 9.33.0
      '@eslint/plugin-kit': 0.3.5
      '@humanfs/node': 0.16.6
      '@humanwhocodes/module-importer': 1.0.1
      '@humanwhocodes/retry': 0.4.3
      '@types/estree': 1.0.8
      '@types/json-schema': 7.0.15
      ajv: 6.12.6
      chalk: 4.1.2
      cross-spawn: 7.0.6
      debug: 4.4.1
      escape-string-regexp: 4.0.0
      eslint-scope: 8.4.0
      eslint-visitor-keys: 4.2.1
      espree: 10.4.0
      esquery: 1.6.0
      esutils: 2.0.3
      fast-deep-equal: 3.1.3
      file-entry-cache: 8.0.0
      find-up: 5.0.0
      glob-parent: 6.0.2
      ignore: 5.3.2
      imurmurhash: 0.1.4
      is-glob: 4.0.3
      json-stable-stringify-without-jsonify: 1.0.1
      lodash.merge: 4.6.2
      minimatch: 3.1.2
      natural-compare: 1.4.0
      optionator: 0.9.4
    optionalDependencies:
      jiti: 2.5.1
    transitivePeerDependencies:
      - supports-color

  espree@10.4.0:
    dependencies:
      acorn: 8.15.0
      acorn-jsx: 5.3.2(acorn@8.15.0)
      eslint-visitor-keys: 4.2.1

  espree@9.6.1:
    dependencies:
      acorn: 8.15.0
      acorn-jsx: 5.3.2(acorn@8.15.0)
      eslint-visitor-keys: 3.4.3

  esquery@1.6.0:
    dependencies:
      estraverse: 5.3.0

  esrecurse@4.3.0:
    dependencies:
      estraverse: 5.3.0

  estraverse@5.3.0: {}

  estree-walker@2.0.2: {}

  esutils@2.0.3: {}

  execa@8.0.1:
    dependencies:
      cross-spawn: 7.0.6
      get-stream: 8.0.1
      human-signals: 5.0.0
      is-stream: 3.0.0
      merge-stream: 2.0.0
      npm-run-path: 5.3.0
      onetime: 6.0.0
      signal-exit: 4.1.0
      strip-final-newline: 3.0.0

  execa@9.6.0:
    dependencies:
      '@sindresorhus/merge-streams': 4.0.0
      cross-spawn: 7.0.6
      figures: 6.1.0
      get-stream: 9.0.1
      human-signals: 8.0.1
      is-plain-obj: 4.1.0
      is-stream: 4.0.1
      npm-run-path: 6.0.0
      pretty-ms: 9.2.0
      signal-exit: 4.1.0
      strip-final-newline: 4.0.0
      yoctocolors: 2.1.1

  exsolve@1.0.7: {}

  fast-deep-equal@3.1.3: {}

  fast-glob@3.3.3:
    dependencies:
      '@nodelib/fs.stat': 2.0.5
      '@nodelib/fs.walk': 1.2.8
      glob-parent: 5.1.2
      merge2: 1.4.1
      micromatch: 4.0.8

  fast-json-stable-stringify@2.1.0: {}

  fast-levenshtein@2.0.6: {}

  fastq@1.19.1:
    dependencies:
      reusify: 1.1.0

  fault@2.0.1:
    dependencies:
      format: 0.2.2

  fdir@6.4.6(picomatch@4.0.3):
    optionalDependencies:
      picomatch: 4.0.3

  figures@6.1.0:
    dependencies:
      is-unicode-supported: 2.1.0

  file-entry-cache@8.0.0:
    dependencies:
      flat-cache: 4.0.1

  fill-range@7.1.1:
    dependencies:
      to-regex-range: 5.0.1

  find-up-simple@1.0.1: {}

  find-up@5.0.0:
    dependencies:
      locate-path: 6.0.0
      path-exists: 4.0.0

  flat-cache@4.0.1:
    dependencies:
      flatted: 3.3.3
      keyv: 4.5.4

  flatted@3.3.3: {}

  format@0.2.2: {}

  fsevents@2.3.3:
    optional: true

  get-stream@8.0.1: {}

  get-stream@9.0.1:
    dependencies:
      '@sec-ant/readable-stream': 0.4.1
      is-stream: 4.0.1

  get-tsconfig@4.10.1:
    dependencies:
      resolve-pkg-maps: 1.0.0

  git-cliff-darwin-arm64@2.10.0:
    optional: true

  git-cliff-darwin-x64@2.10.0:
    optional: true

  git-cliff-linux-arm64@2.10.0:
    optional: true

  git-cliff-linux-x64@2.10.0:
    optional: true

  git-cliff-windows-arm64@2.10.0:
    optional: true

  git-cliff-windows-x64@2.10.0:
    optional: true

  git-cliff@2.10.0:
    dependencies:
      execa: 8.0.1
    optionalDependencies:
      git-cliff-darwin-arm64: 2.10.0
      git-cliff-darwin-x64: 2.10.0
      git-cliff-linux-arm64: 2.10.0
      git-cliff-linux-x64: 2.10.0
      git-cliff-windows-arm64: 2.10.0
      git-cliff-windows-x64: 2.10.0

  github-slugger@2.0.0: {}

  glob-parent@5.1.2:
    dependencies:
      is-glob: 4.0.3

  glob-parent@6.0.2:
    dependencies:
      is-glob: 4.0.3

  globals@14.0.0: {}

  globals@15.15.0: {}

  globals@16.3.0: {}

  globrex@0.1.2: {}

  graceful-fs@4.2.11: {}

  graphemer@1.4.0: {}

  has-flag@4.0.0: {}

  hast-util-to-html@9.0.5:
    dependencies:
      '@types/hast': 3.0.4
      '@types/unist': 3.0.3
      ccount: 2.0.1
      comma-separated-tokens: 2.0.3
      hast-util-whitespace: 3.0.0
      html-void-elements: 3.0.0
      mdast-util-to-hast: 13.2.0
      property-information: 7.1.0
      space-separated-tokens: 2.0.2
      stringify-entities: 4.0.4
      zwitch: 2.0.4

  hast-util-whitespace@3.0.0:
    dependencies:
      '@types/hast': 3.0.4

  hookable@5.5.3: {}

  html-void-elements@3.0.0: {}

  human-signals@5.0.0: {}

  human-signals@8.0.1: {}

  ignore@5.3.2: {}

  ignore@7.0.5: {}

  import-fresh@3.3.1:
    dependencies:
      parent-module: 1.0.1
      resolve-from: 4.0.0

  imurmurhash@0.1.4: {}

  indent-string@5.0.0: {}

  is-binary-path@2.1.0:
    dependencies:
      binary-extensions: 2.3.0

  is-builtin-module@5.0.0:
    dependencies:
      builtin-modules: 5.0.0

  is-extglob@2.1.1: {}

  is-glob@4.0.3:
    dependencies:
      is-extglob: 2.1.1

  is-immutable-type@5.0.1(eslint@9.33.0(jiti@2.5.1))(typescript@5.9.2):
    dependencies:
      '@typescript-eslint/type-utils': 8.39.1(eslint@9.33.0(jiti@2.5.1))(typescript@5.9.2)
      eslint: 9.33.0(jiti@2.5.1)
      ts-api-utils: 2.1.0(typescript@5.9.2)
      ts-declaration-location: 1.0.7(typescript@5.9.2)
      typescript: 5.9.2
    transitivePeerDependencies:
      - supports-color

  is-number@7.0.0: {}

  is-plain-obj@4.1.0: {}

  is-stream@3.0.0: {}

  is-stream@4.0.1: {}

  is-unicode-supported@2.1.0: {}

  isexe@2.0.0: {}

  jiti@2.5.1: {}

  js-yaml@4.1.0:
    dependencies:
      argparse: 2.0.1

  jsdoc-type-pratt-parser@4.1.0: {}

  jsesc@3.0.2: {}

  jsesc@3.1.0: {}

  json-buffer@3.0.1: {}

  json-schema-traverse@0.4.1: {}

  json-stable-stringify-without-jsonify@1.0.1: {}

  jsonc-eslint-parser@2.4.0:
    dependencies:
      acorn: 8.15.0
      eslint-visitor-keys: 3.4.3
      espree: 9.6.1
      semver: 7.7.2

  jsonc-parser@3.3.1: {}

  keyv@4.5.4:
    dependencies:
      json-buffer: 3.0.1

  levn@0.4.1:
    dependencies:
      prelude-ls: 1.2.1
      type-check: 0.4.0

  lightningcss-darwin-arm64@1.30.1:
    optional: true

  lightningcss-darwin-x64@1.30.1:
    optional: true

  lightningcss-freebsd-x64@1.30.1:
    optional: true

  lightningcss-linux-arm-gnueabihf@1.30.1:
    optional: true

  lightningcss-linux-arm64-gnu@1.30.1:
    optional: true

  lightningcss-linux-arm64-musl@1.30.1:
    optional: true

  lightningcss-linux-x64-gnu@1.30.1:
    optional: true

  lightningcss-linux-x64-musl@1.30.1:
    optional: true

  lightningcss-win32-arm64-msvc@1.30.1:
    optional: true

  lightningcss-win32-x64-msvc@1.30.1:
    optional: true

  lightningcss@1.30.1:
    dependencies:
      detect-libc: 2.0.4
    optionalDependencies:
      lightningcss-darwin-arm64: 1.30.1
      lightningcss-darwin-x64: 1.30.1
      lightningcss-freebsd-x64: 1.30.1
      lightningcss-linux-arm-gnueabihf: 1.30.1
      lightningcss-linux-arm64-gnu: 1.30.1
      lightningcss-linux-arm64-musl: 1.30.1
      lightningcss-linux-x64-gnu: 1.30.1
      lightningcss-linux-x64-musl: 1.30.1
      lightningcss-win32-arm64-msvc: 1.30.1
      lightningcss-win32-x64-msvc: 1.30.1

  linkify-it@5.0.0:
    dependencies:
      uc.micro: 2.1.0

  local-pkg@1.1.1:
    dependencies:
      mlly: 1.7.4
      pkg-types: 2.2.0
      quansync: 0.2.10

  locate-path@6.0.0:
    dependencies:
      p-locate: 5.0.0

  lodash.merge@4.6.2: {}

  lodash@4.17.21: {}

  longest-streak@3.1.0: {}

  magic-string@0.30.17:
    dependencies:
      '@jridgewell/sourcemap-codec': 1.5.4

  markdown-it@14.1.0:
    dependencies:
      argparse: 2.0.1
      entities: 4.5.0
      linkify-it: 5.0.0
      mdurl: 2.0.0
      punycode.js: 2.3.1
      uc.micro: 2.1.0

  markdown-table@3.0.4: {}

  mdast-util-find-and-replace@3.0.2:
    dependencies:
      '@types/mdast': 4.0.4
      escape-string-regexp: 5.0.0
      unist-util-is: 6.0.0
      unist-util-visit-parents: 6.0.1

  mdast-util-from-markdown@2.0.2:
    dependencies:
      '@types/mdast': 4.0.4
      '@types/unist': 3.0.3
      decode-named-character-reference: 1.2.0
      devlop: 1.1.0
      mdast-util-to-string: 4.0.0
      micromark: 4.0.2
      micromark-util-decode-numeric-character-reference: 2.0.2
      micromark-util-decode-string: 2.0.1
      micromark-util-normalize-identifier: 2.0.1
      micromark-util-symbol: 2.0.1
      micromark-util-types: 2.0.2
      unist-util-stringify-position: 4.0.0
    transitivePeerDependencies:
      - supports-color

  mdast-util-frontmatter@2.0.1:
    dependencies:
      '@types/mdast': 4.0.4
      devlop: 1.1.0
      escape-string-regexp: 5.0.0
      mdast-util-from-markdown: 2.0.2
      mdast-util-to-markdown: 2.1.2
      micromark-extension-frontmatter: 2.0.0
    transitivePeerDependencies:
      - supports-color

  mdast-util-gfm-autolink-literal@2.0.1:
    dependencies:
      '@types/mdast': 4.0.4
      ccount: 2.0.1
      devlop: 1.1.0
      mdast-util-find-and-replace: 3.0.2
      micromark-util-character: 2.1.1

  mdast-util-gfm-footnote@2.1.0:
    dependencies:
      '@types/mdast': 4.0.4
      devlop: 1.1.0
      mdast-util-from-markdown: 2.0.2
      mdast-util-to-markdown: 2.1.2
      micromark-util-normalize-identifier: 2.0.1
    transitivePeerDependencies:
      - supports-color

  mdast-util-gfm-strikethrough@2.0.0:
    dependencies:
      '@types/mdast': 4.0.4
      mdast-util-from-markdown: 2.0.2
      mdast-util-to-markdown: 2.1.2
    transitivePeerDependencies:
      - supports-color

  mdast-util-gfm-table@2.0.0:
    dependencies:
      '@types/mdast': 4.0.4
      devlop: 1.1.0
      markdown-table: 3.0.4
      mdast-util-from-markdown: 2.0.2
      mdast-util-to-markdown: 2.1.2
    transitivePeerDependencies:
      - supports-color

  mdast-util-gfm-task-list-item@2.0.0:
    dependencies:
      '@types/mdast': 4.0.4
      devlop: 1.1.0
      mdast-util-from-markdown: 2.0.2
      mdast-util-to-markdown: 2.1.2
    transitivePeerDependencies:
      - supports-color

  mdast-util-gfm@3.1.0:
    dependencies:
      mdast-util-from-markdown: 2.0.2
      mdast-util-gfm-autolink-literal: 2.0.1
      mdast-util-gfm-footnote: 2.1.0
      mdast-util-gfm-strikethrough: 2.0.0
      mdast-util-gfm-table: 2.0.0
      mdast-util-gfm-task-list-item: 2.0.0
      mdast-util-to-markdown: 2.1.2
    transitivePeerDependencies:
      - supports-color

  mdast-util-phrasing@4.1.0:
    dependencies:
      '@types/mdast': 4.0.4
      unist-util-is: 6.0.0

  mdast-util-to-hast@13.2.0:
    dependencies:
      '@types/hast': 3.0.4
      '@types/mdast': 4.0.4
      '@ungap/structured-clone': 1.3.0
      devlop: 1.1.0
      micromark-util-sanitize-uri: 2.0.1
      trim-lines: 3.0.1
      unist-util-position: 5.0.0
      unist-util-visit: 5.0.0
      vfile: 6.0.3

  mdast-util-to-markdown@2.1.2:
    dependencies:
      '@types/mdast': 4.0.4
      '@types/unist': 3.0.3
      longest-streak: 3.1.0
      mdast-util-phrasing: 4.1.0
      mdast-util-to-string: 4.0.0
      micromark-util-classify-character: 2.0.1
      micromark-util-decode-string: 2.0.1
      unist-util-visit: 5.0.0
      zwitch: 2.0.4

  mdast-util-to-string@4.0.0:
    dependencies:
      '@types/mdast': 4.0.4

  mdurl@2.0.0: {}

  merge-stream@2.0.0: {}

  merge2@1.4.1: {}

  micromark-core-commonmark@2.0.3:
    dependencies:
      decode-named-character-reference: 1.2.0
      devlop: 1.1.0
      micromark-factory-destination: 2.0.1
      micromark-factory-label: 2.0.1
      micromark-factory-space: 2.0.1
      micromark-factory-title: 2.0.1
      micromark-factory-whitespace: 2.0.1
      micromark-util-character: 2.1.1
      micromark-util-chunked: 2.0.1
      micromark-util-classify-character: 2.0.1
      micromark-util-html-tag-name: 2.0.1
      micromark-util-normalize-identifier: 2.0.1
      micromark-util-resolve-all: 2.0.1
      micromark-util-subtokenize: 2.1.0
      micromark-util-symbol: 2.0.1
      micromark-util-types: 2.0.2

  micromark-extension-frontmatter@2.0.0:
    dependencies:
      fault: 2.0.1
      micromark-util-character: 2.1.1
      micromark-util-symbol: 2.0.1
      micromark-util-types: 2.0.2

  micromark-extension-gfm-autolink-literal@2.1.0:
    dependencies:
      micromark-util-character: 2.1.1
      micromark-util-sanitize-uri: 2.0.1
      micromark-util-symbol: 2.0.1
      micromark-util-types: 2.0.2

  micromark-extension-gfm-footnote@2.1.0:
    dependencies:
      devlop: 1.1.0
      micromark-core-commonmark: 2.0.3
      micromark-factory-space: 2.0.1
      micromark-util-character: 2.1.1
      micromark-util-normalize-identifier: 2.0.1
      micromark-util-sanitize-uri: 2.0.1
      micromark-util-symbol: 2.0.1
      micromark-util-types: 2.0.2

  micromark-extension-gfm-strikethrough@2.1.0:
    dependencies:
      devlop: 1.1.0
      micromark-util-chunked: 2.0.1
      micromark-util-classify-character: 2.0.1
      micromark-util-resolve-all: 2.0.1
      micromark-util-symbol: 2.0.1
      micromark-util-types: 2.0.2

  micromark-extension-gfm-table@2.1.1:
    dependencies:
      devlop: 1.1.0
      micromark-factory-space: 2.0.1
      micromark-util-character: 2.1.1
      micromark-util-symbol: 2.0.1
      micromark-util-types: 2.0.2

  micromark-extension-gfm-tagfilter@2.0.0:
    dependencies:
      micromark-util-types: 2.0.2

  micromark-extension-gfm-task-list-item@2.1.0:
    dependencies:
      devlop: 1.1.0
      micromark-factory-space: 2.0.1
      micromark-util-character: 2.1.1
      micromark-util-symbol: 2.0.1
      micromark-util-types: 2.0.2

  micromark-extension-gfm@3.0.0:
    dependencies:
      micromark-extension-gfm-autolink-literal: 2.1.0
      micromark-extension-gfm-footnote: 2.1.0
      micromark-extension-gfm-strikethrough: 2.1.0
      micromark-extension-gfm-table: 2.1.1
      micromark-extension-gfm-tagfilter: 2.0.0
      micromark-extension-gfm-task-list-item: 2.1.0
      micromark-util-combine-extensions: 2.0.1
      micromark-util-types: 2.0.2

  micromark-factory-destination@2.0.1:
    dependencies:
      micromark-util-character: 2.1.1
      micromark-util-symbol: 2.0.1
      micromark-util-types: 2.0.2

  micromark-factory-label@2.0.1:
    dependencies:
      devlop: 1.1.0
      micromark-util-character: 2.1.1
      micromark-util-symbol: 2.0.1
      micromark-util-types: 2.0.2

  micromark-factory-space@2.0.1:
    dependencies:
      micromark-util-character: 2.1.1
      micromark-util-types: 2.0.2

  micromark-factory-title@2.0.1:
    dependencies:
      micromark-factory-space: 2.0.1
      micromark-util-character: 2.1.1
      micromark-util-symbol: 2.0.1
      micromark-util-types: 2.0.2

  micromark-factory-whitespace@2.0.1:
    dependencies:
      micromark-factory-space: 2.0.1
      micromark-util-character: 2.1.1
      micromark-util-symbol: 2.0.1
      micromark-util-types: 2.0.2

  micromark-util-character@2.1.1:
    dependencies:
      micromark-util-symbol: 2.0.1
      micromark-util-types: 2.0.2

  micromark-util-chunked@2.0.1:
    dependencies:
      micromark-util-symbol: 2.0.1

  micromark-util-classify-character@2.0.1:
    dependencies:
      micromark-util-character: 2.1.1
      micromark-util-symbol: 2.0.1
      micromark-util-types: 2.0.2

  micromark-util-combine-extensions@2.0.1:
    dependencies:
      micromark-util-chunked: 2.0.1
      micromark-util-types: 2.0.2

  micromark-util-decode-numeric-character-reference@2.0.2:
    dependencies:
      micromark-util-symbol: 2.0.1

  micromark-util-decode-string@2.0.1:
    dependencies:
      decode-named-character-reference: 1.2.0
      micromark-util-character: 2.1.1
      micromark-util-decode-numeric-character-reference: 2.0.2
      micromark-util-symbol: 2.0.1

  micromark-util-encode@2.0.1: {}

  micromark-util-html-tag-name@2.0.1: {}

  micromark-util-normalize-identifier@2.0.1:
    dependencies:
      micromark-util-symbol: 2.0.1

  micromark-util-resolve-all@2.0.1:
    dependencies:
      micromark-util-types: 2.0.2

  micromark-util-sanitize-uri@2.0.1:
    dependencies:
      micromark-util-character: 2.1.1
      micromark-util-encode: 2.0.1
      micromark-util-symbol: 2.0.1

  micromark-util-subtokenize@2.1.0:
    dependencies:
      devlop: 1.1.0
      micromark-util-chunked: 2.0.1
      micromark-util-symbol: 2.0.1
      micromark-util-types: 2.0.2

  micromark-util-symbol@2.0.1: {}

  micromark-util-types@2.0.2: {}

  micromark@4.0.2:
    dependencies:
      '@types/debug': 4.1.12
      debug: 4.4.1
      decode-named-character-reference: 1.2.0
      devlop: 1.1.0
      micromark-core-commonmark: 2.0.3
      micromark-factory-space: 2.0.1
      micromark-util-character: 2.1.1
      micromark-util-chunked: 2.0.1
      micromark-util-combine-extensions: 2.0.1
      micromark-util-decode-numeric-character-reference: 2.0.2
      micromark-util-encode: 2.0.1
      micromark-util-normalize-identifier: 2.0.1
      micromark-util-resolve-all: 2.0.1
      micromark-util-sanitize-uri: 2.0.1
      micromark-util-subtokenize: 2.1.0
      micromark-util-symbol: 2.0.1
      micromark-util-types: 2.0.2
    transitivePeerDependencies:
      - supports-color

  micromatch@4.0.8:
    dependencies:
      braces: 3.0.3
      picomatch: 2.3.1

  mimic-fn@4.0.0: {}

  min-indent@1.0.1: {}

  minimatch@3.1.2:
    dependencies:
      brace-expansion: 1.1.12

  minimatch@9.0.5:
    dependencies:
      brace-expansion: 2.0.2

  minipass@7.1.2: {}

  minizlib@3.0.2:
    dependencies:
      minipass: 7.1.2

  mkdirp@3.0.1: {}

  mlly@1.7.4:
    dependencies:
      acorn: 8.15.0
      pathe: 2.0.3
      pkg-types: 1.3.1
      ufo: 1.6.1

  ms@2.1.3: {}

  nanoid@3.3.11: {}

  natural-compare@1.4.0: {}

  natural-orderby@5.0.0: {}

  node-releases@2.0.19: {}

  normalize-path@3.0.0: {}

  npm-run-path@5.3.0:
    dependencies:
      path-key: 4.0.0

  npm-run-path@6.0.0:
    dependencies:
      path-key: 4.0.0
      unicorn-magic: 0.3.0

  nth-check@2.1.1:
    dependencies:
      boolbase: 1.0.0

  onetime@6.0.0:
    dependencies:
      mimic-fn: 4.0.0

  oniguruma-parser@0.12.1: {}

  oniguruma-to-es@4.3.3:
    dependencies:
      oniguruma-parser: 0.12.1
      regex: 6.0.1
      regex-recursion: 6.0.2

  optionator@0.9.4:
    dependencies:
      deep-is: 0.1.4
      fast-levenshtein: 2.0.6
      levn: 0.4.1
      prelude-ls: 1.2.1
      type-check: 0.4.0
      word-wrap: 1.2.5

  oxlint-tsgolint@0.0.1:
    optionalDependencies:
      '@oxlint-tsgolint/darwin-arm64': 0.0.1
      '@oxlint-tsgolint/darwin-x64': 0.0.1
      '@oxlint-tsgolint/linux-arm64': 0.0.1
      '@oxlint-tsgolint/linux-x64': 0.0.1
      '@oxlint-tsgolint/win32-arm64': 0.0.1
      '@oxlint-tsgolint/win32-x64': 0.0.1
    optional: true

  oxlint@1.11.2:
    optionalDependencies:
      '@oxlint/darwin-arm64': 1.11.2
      '@oxlint/darwin-x64': 1.11.2
      '@oxlint/linux-arm64-gnu': 1.11.2
      '@oxlint/linux-arm64-musl': 1.11.2
      '@oxlint/linux-x64-gnu': 1.11.2
      '@oxlint/linux-x64-musl': 1.11.2
      '@oxlint/win32-arm64': 1.11.2
      '@oxlint/win32-x64': 1.11.2
      oxlint-tsgolint: 0.0.1

  p-limit@3.1.0:
    dependencies:
      yocto-queue: 0.1.0

  p-locate@5.0.0:
    dependencies:
      p-limit: 3.1.0

  package-manager-detector@1.3.0: {}

  parent-module@1.0.1:
    dependencies:
      callsites: 3.1.0

  parse-gitignore@2.0.0: {}

  parse-imports-exports@0.2.4:
    dependencies:
      parse-statements: 1.0.11

  parse-ms@4.0.0: {}

  parse-statements@1.0.11: {}

  path-exists@4.0.0: {}

  path-key@3.1.1: {}

  path-key@4.0.0: {}

  pathe@2.0.3: {}

  picocolors@1.1.1: {}

  picomatch@2.3.1: {}

  picomatch@4.0.3: {}

  pkg-types@1.3.1:
    dependencies:
      confbox: 0.1.8
      mlly: 1.7.4
      pathe: 2.0.3

  pkg-types@2.2.0:
    dependencies:
      confbox: 0.2.2
      exsolve: 1.0.7
      pathe: 2.0.3

  pluralize@8.0.0: {}

  pnpm-workspace-yaml@1.1.0:
    dependencies:
      yaml: 2.8.1

  postcss-selector-parser@6.1.2:
    dependencies:
      cssesc: 3.0.0
      util-deprecate: 1.0.2

  postcss@8.5.6:
    dependencies:
      nanoid: 3.3.11
      picocolors: 1.1.1
      source-map-js: 1.2.1

  prelude-ls@1.2.1: {}

  pretty-ms@9.2.0:
    dependencies:
      parse-ms: 4.0.0

  property-information@7.1.0: {}

  punycode.js@2.3.1: {}

  punycode@2.3.1: {}

  quansync@0.2.10: {}

  queue-microtask@1.2.3: {}

<<<<<<< HEAD
  rari-darwin-arm64@0.2.7:
    optional: true

  rari-darwin-x64@0.2.7:
    optional: true

  rari-linux-arm64@0.2.7:
    optional: true

  rari-linux-x64@0.2.7:
    optional: true

  rari-win32-x64@0.2.7:
    optional: true

  rari@0.2.7(react-dom@19.1.1(react@19.1.1))(react@19.1.1):
=======
  rari-darwin-arm64@0.2.1:
    optional: true

  rari-darwin-arm64@0.2.2:
    optional: true

  rari-darwin-x64@0.2.1:
    optional: true

  rari-darwin-x64@0.2.2:
    optional: true

  rari-linux-arm64@0.2.1:
    optional: true

  rari-linux-arm64@0.2.2:
    optional: true

  rari-linux-x64@0.2.1:
    optional: true

  rari-linux-x64@0.2.2:
    optional: true

  rari-win32-x64@0.2.1:
    optional: true

  rari-win32-x64@0.2.2:
    optional: true

  rari@0.2.4(react-dom@19.1.1(react@19.1.1))(react@19.1.1)(rollup@4.46.2):
>>>>>>> 6b0b7ffb
    dependencies:
      acorn: 8.15.0
      esbuild: 0.25.9
      picocolors: 1.1.1
      react: 19.1.1
      react-dom: 19.1.1(react@19.1.1)
      rollup-plugin-esbuild: 6.2.1(esbuild@0.25.9)(rollup@4.46.2)
    optionalDependencies:
<<<<<<< HEAD
      rari-darwin-arm64: 0.2.7
      rari-darwin-x64: 0.2.7
      rari-linux-arm64: 0.2.7
      rari-linux-x64: 0.2.7
      rari-win32-x64: 0.2.7
=======
      rari-darwin-arm64: 0.2.2
      rari-darwin-x64: 0.2.2
      rari-linux-arm64: 0.2.2
      rari-linux-x64: 0.2.2
      rari-win32-x64: 0.2.2
    transitivePeerDependencies:
      - rollup
      - supports-color
>>>>>>> 6b0b7ffb

  react-dom@19.1.0(react@19.1.0):
    dependencies:
      react: 19.1.0
      scheduler: 0.26.0

  react-dom@19.1.1(react@19.1.1):
    dependencies:
      react: 19.1.1
      scheduler: 0.26.0

  react@19.1.0: {}

  react@19.1.1: {}

  readdirp@3.6.0:
    dependencies:
      picomatch: 2.3.1

  readdirp@4.1.2: {}

  refa@0.12.1:
    dependencies:
      '@eslint-community/regexpp': 4.12.1

  regex-recursion@6.0.2:
    dependencies:
      regex-utilities: 2.3.0

  regex-utilities@2.3.0: {}

  regex@6.0.1:
    dependencies:
      regex-utilities: 2.3.0

  regexp-ast-analysis@0.7.1:
    dependencies:
      '@eslint-community/regexpp': 4.12.1
      refa: 0.12.1

  regexp-tree@0.1.27: {}

  regjsparser@0.12.0:
    dependencies:
      jsesc: 3.0.2

  resolve-from@4.0.0: {}

  resolve-pkg-maps@1.0.0: {}

  reusify@1.1.0: {}

  rolldown-plugin-dts@0.13.14(@typescript/native-preview@7.0.0-dev.20250611.1)(rolldown@1.0.0-beta.29)(typescript@5.9.2):
    dependencies:
      '@babel/generator': 7.28.0
      '@babel/parser': 7.28.0
      '@babel/types': 7.28.2
      ast-kit: 2.1.1
      birpc: 2.5.0
      debug: 4.4.1
      dts-resolver: 2.1.1
      get-tsconfig: 4.10.1
      rolldown: 1.0.0-beta.29
    optionalDependencies:
      '@typescript/native-preview': 7.0.0-dev.20250611.1
      typescript: 5.9.2
    transitivePeerDependencies:
      - oxc-resolver
      - supports-color

  rolldown-plugin-dts@0.13.14(@typescript/native-preview@7.0.0-dev.20250620.1)(rolldown@1.0.0-beta.29)(typescript@5.9.2):
    dependencies:
      '@babel/generator': 7.28.0
      '@babel/parser': 7.28.0
      '@babel/types': 7.28.2
      ast-kit: 2.1.1
      birpc: 2.5.0
      debug: 4.4.1
      dts-resolver: 2.1.1
      get-tsconfig: 4.10.1
      rolldown: 1.0.0-beta.29
    optionalDependencies:
      '@typescript/native-preview': 7.0.0-dev.20250620.1
      typescript: 5.9.2
    transitivePeerDependencies:
      - oxc-resolver
      - supports-color

  rolldown-vite@7.1.2(@types/node@24.2.1)(esbuild@0.25.9)(jiti@2.5.1)(terser@5.43.1)(yaml@2.8.1):
    dependencies:
      fdir: 6.4.6(picomatch@4.0.3)
      lightningcss: 1.30.1
      picomatch: 4.0.3
      postcss: 8.5.6
      rolldown: 1.0.0-beta.32
      tinyglobby: 0.2.14
    optionalDependencies:
      '@types/node': 24.2.1
      esbuild: 0.25.9
      fsevents: 2.3.3
      jiti: 2.5.1
      terser: 5.43.1
      yaml: 2.8.1

  rolldown@1.0.0-beta.29:
    dependencies:
      '@oxc-project/runtime': 0.77.3
      '@oxc-project/types': 0.77.3
      '@rolldown/pluginutils': 1.0.0-beta.29
      ansis: 4.1.0
    optionalDependencies:
      '@rolldown/binding-android-arm64': 1.0.0-beta.29
      '@rolldown/binding-darwin-arm64': 1.0.0-beta.29
      '@rolldown/binding-darwin-x64': 1.0.0-beta.29
      '@rolldown/binding-freebsd-x64': 1.0.0-beta.29
      '@rolldown/binding-linux-arm-gnueabihf': 1.0.0-beta.29
      '@rolldown/binding-linux-arm64-gnu': 1.0.0-beta.29
      '@rolldown/binding-linux-arm64-musl': 1.0.0-beta.29
      '@rolldown/binding-linux-arm64-ohos': 1.0.0-beta.29
      '@rolldown/binding-linux-x64-gnu': 1.0.0-beta.29
      '@rolldown/binding-linux-x64-musl': 1.0.0-beta.29
      '@rolldown/binding-wasm32-wasi': 1.0.0-beta.29
      '@rolldown/binding-win32-arm64-msvc': 1.0.0-beta.29
      '@rolldown/binding-win32-ia32-msvc': 1.0.0-beta.29
      '@rolldown/binding-win32-x64-msvc': 1.0.0-beta.29

  rolldown@1.0.0-beta.32:
    dependencies:
      '@oxc-project/runtime': 0.81.0
      '@oxc-project/types': 0.81.0
      '@rolldown/pluginutils': 1.0.0-beta.32
      ansis: 4.1.0
    optionalDependencies:
      '@rolldown/binding-android-arm64': 1.0.0-beta.32
      '@rolldown/binding-darwin-arm64': 1.0.0-beta.32
      '@rolldown/binding-darwin-x64': 1.0.0-beta.32
      '@rolldown/binding-freebsd-x64': 1.0.0-beta.32
      '@rolldown/binding-linux-arm-gnueabihf': 1.0.0-beta.32
      '@rolldown/binding-linux-arm64-gnu': 1.0.0-beta.32
      '@rolldown/binding-linux-arm64-musl': 1.0.0-beta.32
      '@rolldown/binding-linux-x64-gnu': 1.0.0-beta.32
      '@rolldown/binding-linux-x64-musl': 1.0.0-beta.32
      '@rolldown/binding-openharmony-arm64': 1.0.0-beta.32
      '@rolldown/binding-wasm32-wasi': 1.0.0-beta.32
      '@rolldown/binding-win32-arm64-msvc': 1.0.0-beta.32
      '@rolldown/binding-win32-ia32-msvc': 1.0.0-beta.32
      '@rolldown/binding-win32-x64-msvc': 1.0.0-beta.32

  rollup-plugin-esbuild@6.2.1(esbuild@0.25.9)(rollup@4.46.2):
    dependencies:
      debug: 4.4.1
      es-module-lexer: 1.7.0
      esbuild: 0.25.9
      get-tsconfig: 4.10.1
      rollup: 4.46.2
      unplugin-utils: 0.2.5
    transitivePeerDependencies:
      - supports-color

  rollup@4.46.2:
    dependencies:
      '@types/estree': 1.0.8
    optionalDependencies:
      '@rollup/rollup-android-arm-eabi': 4.46.2
      '@rollup/rollup-android-arm64': 4.46.2
      '@rollup/rollup-darwin-arm64': 4.46.2
      '@rollup/rollup-darwin-x64': 4.46.2
      '@rollup/rollup-freebsd-arm64': 4.46.2
      '@rollup/rollup-freebsd-x64': 4.46.2
      '@rollup/rollup-linux-arm-gnueabihf': 4.46.2
      '@rollup/rollup-linux-arm-musleabihf': 4.46.2
      '@rollup/rollup-linux-arm64-gnu': 4.46.2
      '@rollup/rollup-linux-arm64-musl': 4.46.2
      '@rollup/rollup-linux-loongarch64-gnu': 4.46.2
      '@rollup/rollup-linux-ppc64-gnu': 4.46.2
      '@rollup/rollup-linux-riscv64-gnu': 4.46.2
      '@rollup/rollup-linux-riscv64-musl': 4.46.2
      '@rollup/rollup-linux-s390x-gnu': 4.46.2
      '@rollup/rollup-linux-x64-gnu': 4.46.2
      '@rollup/rollup-linux-x64-musl': 4.46.2
      '@rollup/rollup-win32-arm64-msvc': 4.46.2
      '@rollup/rollup-win32-ia32-msvc': 4.46.2
      '@rollup/rollup-win32-x64-msvc': 4.46.2
      fsevents: 2.3.3

  run-parallel@1.2.0:
    dependencies:
      queue-microtask: 1.2.3

  scheduler@0.26.0: {}

  scslre@0.3.0:
    dependencies:
      '@eslint-community/regexpp': 4.12.1
      refa: 0.12.1
      regexp-ast-analysis: 0.7.1

  semver@7.7.2: {}

  shebang-command@2.0.0:
    dependencies:
      shebang-regex: 3.0.0

  shebang-regex@3.0.0: {}

  shiki@3.9.2:
    dependencies:
      '@shikijs/core': 3.9.2
      '@shikijs/engine-javascript': 3.9.2
      '@shikijs/engine-oniguruma': 3.9.2
      '@shikijs/langs': 3.9.2
      '@shikijs/themes': 3.9.2
      '@shikijs/types': 3.9.2
      '@shikijs/vscode-textmate': 10.0.2
      '@types/hast': 3.0.4

  signal-exit@4.1.0: {}

  sisteransi@1.0.5: {}

  source-map-js@1.2.1: {}

  source-map-support@0.5.21:
    dependencies:
      buffer-from: 1.1.2
      source-map: 0.6.1
    optional: true

  source-map@0.6.1:
    optional: true

  space-separated-tokens@2.0.2: {}

  spdx-exceptions@2.5.0: {}

  spdx-expression-parse@4.0.0:
    dependencies:
      spdx-exceptions: 2.5.0
      spdx-license-ids: 3.0.22

  spdx-license-ids@3.0.22: {}

  string-ts@2.2.1: {}

  stringify-entities@4.0.4:
    dependencies:
      character-entities-html4: 2.1.0
      character-entities-legacy: 3.0.0

  strip-final-newline@3.0.0: {}

  strip-final-newline@4.0.0: {}

  strip-indent@4.0.0:
    dependencies:
      min-indent: 1.0.1

  strip-json-comments@3.1.1: {}

  supports-color@7.2.0:
    dependencies:
      has-flag: 4.0.0

  synckit@0.11.11:
    dependencies:
      '@pkgr/core': 0.2.9

  tailwindcss@4.1.11: {}

  tapable@2.2.2: {}

  tar@7.4.3:
    dependencies:
      '@isaacs/fs-minipass': 4.0.1
      chownr: 3.0.0
      minipass: 7.1.2
      minizlib: 3.0.2
      mkdirp: 3.0.1
      yallist: 5.0.0

  terser@5.43.1:
    dependencies:
      '@jridgewell/source-map': 0.3.11
      acorn: 8.15.0
      commander: 2.20.3
      source-map-support: 0.5.21
    optional: true

  tinyexec@1.0.1: {}

  tinyglobby@0.2.14:
    dependencies:
      fdir: 6.4.6(picomatch@4.0.3)
      picomatch: 4.0.3

  to-regex-range@5.0.1:
    dependencies:
      is-number: 7.0.0

  toml-eslint-parser@0.10.0:
    dependencies:
      eslint-visitor-keys: 3.4.3

  trim-lines@3.0.1: {}

  ts-api-utils@2.1.0(typescript@5.9.2):
    dependencies:
      typescript: 5.9.2

  ts-declaration-location@1.0.7(typescript@5.9.2):
    dependencies:
      picomatch: 4.0.3
      typescript: 5.9.2

  ts-pattern@5.8.0: {}

  tsdown@0.12.9(@typescript/native-preview@7.0.0-dev.20250611.1)(typescript@5.9.2):
    dependencies:
      ansis: 4.1.0
      cac: 6.7.14
      chokidar: 4.0.3
      debug: 4.4.1
      diff: 8.0.2
      empathic: 2.0.0
      hookable: 5.5.3
      rolldown: 1.0.0-beta.29
      rolldown-plugin-dts: 0.13.14(@typescript/native-preview@7.0.0-dev.20250611.1)(rolldown@1.0.0-beta.29)(typescript@5.9.2)
      semver: 7.7.2
      tinyexec: 1.0.1
      tinyglobby: 0.2.14
      unconfig: 7.3.2
    optionalDependencies:
      typescript: 5.9.2
    transitivePeerDependencies:
      - '@typescript/native-preview'
      - oxc-resolver
      - supports-color
      - vue-tsc

  tsdown@0.12.9(@typescript/native-preview@7.0.0-dev.20250620.1)(typescript@5.9.2):
    dependencies:
      ansis: 4.1.0
      cac: 6.7.14
      chokidar: 4.0.3
      debug: 4.4.1
      diff: 8.0.2
      empathic: 2.0.0
      hookable: 5.5.3
      rolldown: 1.0.0-beta.29
      rolldown-plugin-dts: 0.13.14(@typescript/native-preview@7.0.0-dev.20250620.1)(rolldown@1.0.0-beta.29)(typescript@5.9.2)
      semver: 7.7.2
      tinyexec: 1.0.1
      tinyglobby: 0.2.14
      unconfig: 7.3.2
    optionalDependencies:
      typescript: 5.9.2
    transitivePeerDependencies:
      - '@typescript/native-preview'
      - oxc-resolver
      - supports-color
      - vue-tsc

  tslib@2.8.1:
    optional: true

  type-check@0.4.0:
    dependencies:
      prelude-ls: 1.2.1

  typescript@5.9.2: {}

  uc.micro@2.1.0: {}

  ufo@1.6.1: {}

  unconfig@7.3.2:
    dependencies:
      '@quansync/fs': 0.1.3
      defu: 6.1.4
      jiti: 2.5.1
      quansync: 0.2.10

  undici-types@7.10.0: {}

  unicorn-magic@0.3.0: {}

  unist-util-is@6.0.0:
    dependencies:
      '@types/unist': 3.0.3

  unist-util-position@5.0.0:
    dependencies:
      '@types/unist': 3.0.3

  unist-util-stringify-position@4.0.0:
    dependencies:
      '@types/unist': 3.0.3

  unist-util-visit-parents@6.0.1:
    dependencies:
      '@types/unist': 3.0.3
      unist-util-is: 6.0.0

  unist-util-visit@5.0.0:
    dependencies:
      '@types/unist': 3.0.3
      unist-util-is: 6.0.0
      unist-util-visit-parents: 6.0.1

  unplugin-utils@0.2.5:
    dependencies:
      pathe: 2.0.3
      picomatch: 4.0.3

  update-browserslist-db@1.1.3(browserslist@4.25.2):
    dependencies:
      browserslist: 4.25.2
      escalade: 3.2.0
      picocolors: 1.1.1

  uri-js@4.4.1:
    dependencies:
      punycode: 2.3.1

  util-deprecate@1.0.2: {}

  vfile-message@4.0.2:
    dependencies:
      '@types/unist': 3.0.3
      unist-util-stringify-position: 4.0.0

  vfile@6.0.3:
    dependencies:
      '@types/unist': 3.0.3
      vfile-message: 4.0.2

  vite@7.0.6(@types/node@24.2.1)(jiti@2.5.1)(lightningcss@1.30.1)(terser@5.43.1)(yaml@2.8.1):
    dependencies:
      esbuild: 0.25.9
      fdir: 6.4.6(picomatch@4.0.3)
      picomatch: 4.0.3
      postcss: 8.5.6
      rollup: 4.46.2
      tinyglobby: 0.2.14
    optionalDependencies:
      '@types/node': 24.2.1
      fsevents: 2.3.3
      jiti: 2.5.1
      lightningcss: 1.30.1
      terser: 5.43.1
      yaml: 2.8.1

  vue-eslint-parser@10.2.0(eslint@9.33.0(jiti@2.5.1)):
    dependencies:
      debug: 4.4.1
      eslint: 9.33.0(jiti@2.5.1)
      eslint-scope: 8.4.0
      eslint-visitor-keys: 4.2.1
      espree: 10.4.0
      esquery: 1.6.0
      semver: 7.7.2
    transitivePeerDependencies:
      - supports-color

  which@2.0.2:
    dependencies:
      isexe: 2.0.0

  word-wrap@1.2.5: {}

  xml-name-validator@4.0.0: {}

  yallist@5.0.0: {}

  yaml-eslint-parser@1.3.0:
    dependencies:
      eslint-visitor-keys: 3.4.3
      yaml: 2.8.1

  yaml@2.8.1: {}

  yocto-queue@0.1.0: {}

  yoctocolors@2.1.1: {}

  zod@4.0.17: {}

  zwitch@2.0.4: {}<|MERGE_RESOLUTION|>--- conflicted
+++ resolved
@@ -57,13 +57,8 @@
         specifier: ^14.1.0
         version: 14.1.0
       rari:
-<<<<<<< HEAD
         specifier: ^0.2.7
         version: 0.2.7(react-dom@19.1.1(react@19.1.1))(react@19.1.1)
-=======
-        specifier: ^0.2.3
-        version: 0.2.4(react-dom@19.1.1(react@19.1.1))(react@19.1.1)(rollup@4.46.2)
->>>>>>> 6b0b7ffb
       react:
         specifier: ^19.1.1
         version: 19.1.1
@@ -226,7 +221,6 @@
         version: 0.12.9(@typescript/native-preview@7.0.0-dev.20250620.1)(typescript@5.9.2)
     optionalDependencies:
       rari-darwin-arm64:
-<<<<<<< HEAD
         specifier: 0.2.7
         version: 0.2.7
       rari-darwin-x64:
@@ -241,22 +235,6 @@
       rari-win32-x64:
         specifier: 0.2.7
         version: 0.2.7
-=======
-        specifier: 0.2.1
-        version: 0.2.1
-      rari-darwin-x64:
-        specifier: 0.2.1
-        version: 0.2.1
-      rari-linux-arm64:
-        specifier: 0.2.1
-        version: 0.2.1
-      rari-linux-x64:
-        specifier: 0.2.1
-        version: 0.2.1
-      rari-win32-x64:
-        specifier: 0.2.1
-        version: 0.2.1
->>>>>>> 6b0b7ffb
 
   packages/rari-darwin-arm64: {}
 
@@ -2620,108 +2598,43 @@
   queue-microtask@1.2.3:
     resolution: {integrity: sha512-NuaNSa6flKT5JaSYQzJok04JzTL1CA6aGhv5rfLW3PgqA+M2ChpZQnAC8h8i4ZFkBS8X5RqkDBHA7r4hej3K9A==}
 
-<<<<<<< HEAD
   rari-darwin-arm64@0.2.7:
     resolution: {integrity: sha512-T8TC+cwSelSVkM2UhIbqcvC3S90Vt97Ymhyznzf9KyXMUbESLEt6l/LbipBNsfAOGPn8/YkfSfdHUz0/NqA1bQ==}
-=======
-  rari-darwin-arm64@0.2.1:
-    resolution: {integrity: sha512-ttXqzYq4/D60sMjWSrPfXc2ryChAfBsRW6JM85YrFQ55PFU0Df+eQmwjUoc6zvv6Xpfa+zKj173Z6Ob84yuqMQ==}
->>>>>>> 6b0b7ffb
     engines: {node: '>=20.0.0'}
     cpu: [arm64]
     os: [darwin]
     hasBin: true
 
-<<<<<<< HEAD
   rari-darwin-x64@0.2.7:
     resolution: {integrity: sha512-mFgl36t/woMfaUCo/kox5CjgAesJwJBYwkG/tQqoy+jvzJKGf6ZCDbASXAoXGEyHiOV/JE188Awv5n44IBDQWg==}
-=======
-  rari-darwin-arm64@0.2.2:
-    resolution: {integrity: sha512-hVlqz14aMx8+FMA7l0sOOcSOL05mEjXb8i+hHAZ7xpudSOT5l4qOmtPgO5ygvwJ01UoB6KNei5xPqJhjCG80qQ==}
-    engines: {node: '>=20.0.0'}
-    cpu: [arm64]
-    os: [darwin]
-    hasBin: true
-
-  rari-darwin-x64@0.2.1:
-    resolution: {integrity: sha512-Hc3+/+DdrDw1AP0xzEEMYpgW5B+YjxX38ZCRMXfcsxjmJXCT3+rXcHWMH4EaNkhz3C2oC9/VETRDQrm68KfHbg==}
     engines: {node: '>=20.0.0'}
     cpu: [x64]
     os: [darwin]
     hasBin: true
 
-  rari-darwin-x64@0.2.2:
-    resolution: {integrity: sha512-rbOVcmU1sBYRLaXkZi65EdFzQ5KYH+EoBDrElAnBDqBtEJ8srSHxK/VMo5sOgkorCAd5Ls0hK/EE0tX0NThzbA==}
->>>>>>> 6b0b7ffb
-    engines: {node: '>=20.0.0'}
-    cpu: [x64]
-    os: [darwin]
-    hasBin: true
-
-<<<<<<< HEAD
   rari-linux-arm64@0.2.7:
     resolution: {integrity: sha512-SulM0ZfcfYGcZfZlV0frRcLNzJCmkl+o18dhqSFSTgBQlCugU7kol6lpfOn7nae6pt+VlhulNC2LFS//lFM6jA==}
-=======
-  rari-linux-arm64@0.2.1:
-    resolution: {integrity: sha512-j2TJ4qNSZpfjTR892SdwT44gxw6/a3Bf0XzMbH953B4dIZ7nOQHN+7Bluzk53Rc26n/LqkZ/5c23j6MEQVhy9Q==}
->>>>>>> 6b0b7ffb
     engines: {node: '>=20.0.0'}
     cpu: [arm64]
     os: [linux]
     hasBin: true
 
-<<<<<<< HEAD
   rari-linux-x64@0.2.7:
     resolution: {integrity: sha512-pcNGuoLx1ptOSiWuA5FnsmNBdHOmbk9qm+aVF46QqMIgOLqrlTKi5BQLMfiWhMf60h/zJvGEe8M6BJHlpDdwpA==}
-=======
-  rari-linux-arm64@0.2.2:
-    resolution: {integrity: sha512-TRWpuz0bln0Hk0Tp8wRZRLSka5d/PkneTmp2dt0DD1jWuS0nSsk+vnxY3YR/FpL2PhxzTBz6u1INvYIN65MMRg==}
-    engines: {node: '>=20.0.0'}
-    cpu: [arm64]
-    os: [linux]
-    hasBin: true
-
-  rari-linux-x64@0.2.1:
-    resolution: {integrity: sha512-+lUKetBveICiE/ecNwgcMwTajSplQ0oAM81KBXDnb0zILViTi1sXuF6j77NLJ/x5Buef0FAwjGc7a63db22RVg==}
     engines: {node: '>=20.0.0'}
     cpu: [x64]
     os: [linux]
     hasBin: true
 
-  rari-linux-x64@0.2.2:
-    resolution: {integrity: sha512-3H3IQyFMFqx/OsAKkFPR8IHUIQmbmLJch4j++flJqgInM5bj3zavLZaXBok6AYTpwDdhlCI5bRqFXq0kIPk7NQ==}
->>>>>>> 6b0b7ffb
-    engines: {node: '>=20.0.0'}
-    cpu: [x64]
-    os: [linux]
-    hasBin: true
-
-<<<<<<< HEAD
   rari-win32-x64@0.2.7:
     resolution: {integrity: sha512-6fkYdkKHAzy0owEwq4zVjYwTh0Y0fw1JkYO9f4uwVB9Tf4YYkPzlmmBzH4i/u266ttLkbY6ON9u4KqbynEeNGA==}
-=======
-  rari-win32-x64@0.2.1:
-    resolution: {integrity: sha512-DujiTLqrvdut4Hux5zWsI09zAYYaQji5tLlxKZt+7xvI25WFFivp5O9eP/VhqCQqDZbX1stEmodeQezc00yKqw==}
     engines: {node: '>=20.0.0'}
     cpu: [x64]
     os: [win32]
     hasBin: true
 
-  rari-win32-x64@0.2.2:
-    resolution: {integrity: sha512-M8qGr+Xgq+ht558EoTA/4dwWL9U8hIACDbm6Zi1+bvnh4FT+Gl+ptqXDNMy7V4pNZ7mRDLuuiLG7pOOCmHgLUw==}
->>>>>>> 6b0b7ffb
-    engines: {node: '>=20.0.0'}
-    cpu: [x64]
-    os: [win32]
-    hasBin: true
-
-<<<<<<< HEAD
   rari@0.2.7:
     resolution: {integrity: sha512-241kiLLFLLqcZOFhEo4v2z7nJv+LVrZ4LHUX7mzKvTEdCuiAkwGmZqPFUyCElns+k0OjGNzRcDLI5u1935xiDQ==}
-=======
-  rari@0.2.4:
-    resolution: {integrity: sha512-cC6hnusfXY1FyfjAzL5ojiFkLaPvIxLHuvokOs0+yMXL/DW14BGR7dN65FYbvpl7MbPFQjJVtbpK+SbtxbttYA==}
->>>>>>> 6b0b7ffb
     engines: {node: '>=20.0.0'}
     hasBin: true
     peerDependencies:
@@ -5691,7 +5604,6 @@
 
   queue-microtask@1.2.3: {}
 
-<<<<<<< HEAD
   rari-darwin-arm64@0.2.7:
     optional: true
 
@@ -5708,39 +5620,6 @@
     optional: true
 
   rari@0.2.7(react-dom@19.1.1(react@19.1.1))(react@19.1.1):
-=======
-  rari-darwin-arm64@0.2.1:
-    optional: true
-
-  rari-darwin-arm64@0.2.2:
-    optional: true
-
-  rari-darwin-x64@0.2.1:
-    optional: true
-
-  rari-darwin-x64@0.2.2:
-    optional: true
-
-  rari-linux-arm64@0.2.1:
-    optional: true
-
-  rari-linux-arm64@0.2.2:
-    optional: true
-
-  rari-linux-x64@0.2.1:
-    optional: true
-
-  rari-linux-x64@0.2.2:
-    optional: true
-
-  rari-win32-x64@0.2.1:
-    optional: true
-
-  rari-win32-x64@0.2.2:
-    optional: true
-
-  rari@0.2.4(react-dom@19.1.1(react@19.1.1))(react@19.1.1)(rollup@4.46.2):
->>>>>>> 6b0b7ffb
     dependencies:
       acorn: 8.15.0
       esbuild: 0.25.9
@@ -5749,22 +5628,11 @@
       react-dom: 19.1.1(react@19.1.1)
       rollup-plugin-esbuild: 6.2.1(esbuild@0.25.9)(rollup@4.46.2)
     optionalDependencies:
-<<<<<<< HEAD
       rari-darwin-arm64: 0.2.7
       rari-darwin-x64: 0.2.7
       rari-linux-arm64: 0.2.7
       rari-linux-x64: 0.2.7
       rari-win32-x64: 0.2.7
-=======
-      rari-darwin-arm64: 0.2.2
-      rari-darwin-x64: 0.2.2
-      rari-linux-arm64: 0.2.2
-      rari-linux-x64: 0.2.2
-      rari-win32-x64: 0.2.2
-    transitivePeerDependencies:
-      - rollup
-      - supports-color
->>>>>>> 6b0b7ffb
 
   react-dom@19.1.0(react@19.1.0):
     dependencies:
